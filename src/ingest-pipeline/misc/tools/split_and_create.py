--- conflicted
+++ resolved
@@ -211,17 +211,11 @@
                 non_global_file.exists()
             ), f"Non global file {non_global_file.as_posix()} does not exist in {source_entity.full_path}"
     else:
-<<<<<<< HEAD
         # Catch case 2
         assert (
             not is_shared_upload
         ), f"{uuid} has empty non_global_files but has global & non_global directories"
 
-=======
-        old_antibodies_path = None
-        new_antibodies_path = None
-    # row['assay_type'] = row['canonical_assay_type']
->>>>>>> 1501d60a
     row_df = pd.DataFrame([row])
     row_df = row_df.drop(columns=["canonical_assay_type", "new_uuid"])
 
@@ -325,7 +319,6 @@
     if dest_extras_path.exists():
         assert dest_extras_path.is_dir(), f"{dest_extras_path} is not a directory"
     else:
-<<<<<<< HEAD
         source_extras_path = source_entity.full_path / "extras"
         if source_extras_path.exists():
             if dryrun:
@@ -341,33 +334,19 @@
 
 def copy_contrib_antibodies(dest_extras_path, source_entity, old_paths, dryrun):
     for old_path in old_paths:
-=======
-        src_path = source_entity.full_path / old_contrib_path
-        if src_path.exists():
-            copy2(src_path, extras_path)
-        else:
-            moved_path = kid_path / new_contrib_path
-            print(f"""Probably already copied/moved {src_path} 
-                      to {moved_path} {"it exists" if moved_path.exists() else "missing file"}""")
-    if old_antibodies_path is not None:
->>>>>>> 1501d60a
         if dryrun:
             print(f"copy {old_path} to {dest_extras_path}")
         else:
-<<<<<<< HEAD
-            print(f"copy {old_path} to {dest_extras_path}")
-            dest_extras_path.mkdir(parents=True, exist_ok=True)
-            copy2(source_entity.full_path / old_path, dest_extras_path / old_path.name)
-=======
-            src_path = source_entity.full_path / old_antibodies_path
+            src_path = source_entity.full_path / old_path
+
             if src_path.exists():
-                copy2(source_entity.full_path / old_antibodies_path, extras_path)
+                dest_extras_path.mkdir(parents=True, exist_ok=True)
+                copy2(src_path, dest_extras_path / old_path.name)
+                print(f"copy {old_path} to {dest_extras_path}")
             else:
-                moved_path = kid_path / new_antibodies_path
-                print(f"""Probably already copied/moved {src_path}
-                          to {moved_path} {"it exists" if moved_path.exists() else "missing file"}""")
-    print(f"{old_data_path} -> {uuid} -> full path: {kid_path}")
->>>>>>> 1501d60a
+                moved_path = dest_extras_path / old_path.name
+                print(f"""Probably already copied/moved {src_path} 
+                                  to {moved_path} {"it exists" if moved_path.exists() else "missing file"}""")
 
 
 def apply_special_case_transformations(
