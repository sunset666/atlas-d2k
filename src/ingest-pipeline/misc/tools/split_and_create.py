--- conflicted
+++ resolved
@@ -302,12 +302,8 @@
     kwargs['dryrun']: boolean.  If dryrun=True, actions will be printed but no changed
                                 to the database or data will be made.
     kwargs['instance']: one of the instances, e.g. 'PROD' or 'DEV'
-<<<<<<< HEAD
-    kwargs['frozen_df_fname']: path for the tsv file created/read in stop/unstop mode
-=======
     kwargs['frozen_df_fname']: path for the tsv file created/read in stop/unstop mode.  It
                                must be formattable as frozen_df_fname.format(index_string)
->>>>>>> bb3ae659
     kwargs['verbose']: if present and True, increase verbosity of output
     """
     auth_tok = kwargs['auth_tok']
