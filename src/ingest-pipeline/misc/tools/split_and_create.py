#! /usr/bin/env python

import argparse
import json
import re
import time
from pathlib import Path
from pprint import pprint
from shutil import copy2, copytree
from typing import List, TypeVar

import pandas as pd
import requests
from status_change.status_manager import StatusChanger, Statuses

# There has got to be a better solution for this, but I can't find it
try:
    from survey import ENDPOINTS, Dataset, EntityFactory, Upload
except ImportError:
    from .survey import ENDPOINTS, Dataset, EntityFactory, Upload


DEFAULT_FROZEN_DF_FNAME = "frozen_source_df{}.tsv"  # must work with frozen_name.format(suffix)
FAKE_UUID_GENERATOR = None
SCRATCH_PATH = "/tmp/split_and_create"

StrOrListStr = TypeVar("StrOrListStr", str, List[str])

#
# The following are used to try to deal with bad assay type information in the original
# upload or the metadata.tsv file, and with new assay types which have not yet been
# deployed to PROD.
#
FALLBACK_ASSAY_TYPE_TRANSLATIONS = {
    # 'SNARE-Seq2-AC': 'SNARE-ATACseq2',
    "SNARE-Seq2-AC": "SNAREseq",
    # 'SNARE2-RNAseq': 'SNARE-RNAseq2',
    "SNARE2-RNAseq": "sciRNAseq",
    "scRNAseq-10xGenomics-v2": "scRNA-Seq-10x",
}


#
# Some cases need specialized transformations.  For example, when an input upload
# is validated with an earlier version of the validation tests, but will fail if
# re-validated with the current version.  These transformations can be used to
# bring the metadata into compliance with the current validation rules on the fly.
#
def _remove_na(row: pd.Series, parent_assay_type: StrOrListStr) -> pd.Series:
    new_row = row.copy()
    key = "transposition_kit_number"
    if key in row and row[key].lower() == "na":
        new_row[key] = ""
    return new_row


SEQ_RD_FMT_TEST_RX = re.compile(r"\d+\+\d+\+\d+\+\d+")


def _reformat_seq_read(row: pd.Series, parent_assay_type: StrOrListStr) -> pd.Series:
    new_row = row.copy()
    key = "sequencing_read_format"
    if key in row and SEQ_RD_FMT_TEST_RX.match(row[key]):
        new_row[key] = row[key].replace("+", "/")
    return new_row


def _fix_snare_atac_assay_type(row: pd.Series, parent_assay_type: StrOrListStr) -> pd.Series:
    new_row = row.copy()
    key1 = "assay_type"
    key2 = "canonical_assay_type"
    if key1 in row and key2 in row and row[key1] == "SNARE-seq2" and row[key2] == "SNAREseq":
        new_row[key2] = "SNARE-seq2"
    return new_row


SPECIAL_CASE_TRANSFORMATIONS = [
    (re.compile("SNAREseq"), [_remove_na, _reformat_seq_read, _fix_snare_atac_assay_type])
]


def create_fake_uuid_generator():
    """This is used to simulate unique uuids for dryrun executions"""
    count = 0
    while True:
        rslt = "fakeuuid_%08x" % count
        count += 1
        yield rslt


def get_canonical_assay_type(row, entity_factory, default_type):
    """
    Convert assay type to canonical form, with fallback
    """
    try:
        rslt = entity_factory.type_client.getAssayType(row["assay_type"]).name
    except Exception:
        print(f"fallback {row['assay_type']} {default_type}")
        rslt = FALLBACK_ASSAY_TYPE_TRANSLATIONS.get(row["assay_type"], default_type)
    print(f"{row['assay_type']} -> {rslt}")
    return rslt


def create_new_uuid(row, source_entity, entity_factory, dryrun=False):
    """
    Use the entity_factory to create a new dataset, with safety checks
    """
    global FAKE_UUID_GENERATOR
    canonical_assay_type = row["canonical_assay_type"]
    orig_assay_type = row["assay_type"]
    rec_identifier = row["data_path"].strip("/")
    assert rec_identifier and rec_identifier != ".", "Bad data_path!"
    info_txt_root = None
    if isinstance(source_entity, Dataset):
        assert "lab_dataset_id" in source_entity.prop_dct, (
            f"Dataset {source_entity.uuid}" " has no lab_dataset_id"
        )
        info_txt_root = source_entity.prop_dct["lab_dataset_id"]
    elif isinstance(source_entity, Upload):
        if "title" in source_entity.prop_dct:
            info_txt_root = source_entity.prop_dct["title"]
        else:
            print(f"WARNING: Upload {source_entity.uuid} has no title")
            info_txt_root = f"Upload {source_entity.prop_dct['hubmap_id']}"
    assert info_txt_root is not None, "Expected a Dataset or an Upload"
    info_txt = info_txt_root + " : " + rec_identifier
    try:
        type_info = entity_factory.type_client.getAssayType(canonical_assay_type)
    except Exception:
        print(f"tried {orig_assay_type}, canoncal version {canonical_assay_type}")
        print(f"options are {list(entity_factory.type_client.iterAssayNames())}")
        type_info = entity_factory.type_client.getAssayType(orig_assay_type)
    contains_human_genetic_sequences = type_info.contains_pii
    # Check consistency in case this is a Dataset, which will have this info
    if "contains_human_genetic_sequences" in source_entity.prop_dct:
        assert (
            contains_human_genetic_sequences
            == source_entity.prop_dct["contains_human_genetic_sequences"]
        )
    group_uuid = source_entity.prop_dct["group_uuid"]
    if "description" in row:
        description = str(row["description"])
    elif "description" in source_entity.prop_dct:
        description = source_entity.prop_dct["description"] + " : " + rec_identifier
    elif "lab_dataset_id" in source_entity.prop_dct:
        description = source_entity.prop_dct["lab_dataset_id"] + " : " + rec_identifier
    else:
        description = ": " + rec_identifier
    sample_id_list = row["tissue_id"]
    direct_ancestor_uuids = []
    for sample_id in sample_id_list.split(","):
        sample_id = sample_id.strip()
        sample_uuid = entity_factory.id_to_uuid(sample_id)
        print(f"including tissue_id {sample_id} ({sample_uuid})")
        direct_ancestor_uuids.append(sample_uuid)
    direct_ancestor_uuids = list(set(direct_ancestor_uuids))  # remove any duplicates
    assert direct_ancestor_uuids, "No tissue ids found?"

    if dryrun:
        if FAKE_UUID_GENERATOR is None:
            FAKE_UUID_GENERATOR = create_fake_uuid_generator()
        uuid = FAKE_UUID_GENERATOR.__next__()
        print(f"Not creating uuid {uuid} with assay_type {canonical_assay_type}")
        return uuid
    else:
        rslt = entity_factory.create_dataset(
            provider_info=info_txt,
            contains_human_genetic_sequences=contains_human_genetic_sequences,
            assay_type=canonical_assay_type,
            direct_ancestor_uuids=direct_ancestor_uuids,
            group_uuid=group_uuid,
            description=description,
        )
        return rslt["uuid"]


def populate(row, source_entity, entity_factory, dryrun=False):
    """
    Build the contents of the newly created dataset using info from the parent
    """
    uuid = row["new_uuid"]
    old_data_path = row["data_path"]
    row["data_path"] = "."
    old_contrib_path = Path(row["contributors_path"])
    new_contrib_path = Path("extras") / old_contrib_path.name
    row["contributors_path"] = str(new_contrib_path)
    if "antibodies_path" in row:
        old_antibodies_path = Path(row["antibodies_path"])
        new_antibodies_path = Path("extras") / old_antibodies_path.name
        row["antibodies_path"] = str(new_antibodies_path)
    else:
        old_antibodies_path = None
    # row['assay_type'] = row['canonical_assay_type']
    row_df = pd.DataFrame([row])
    row_df = row_df.drop(columns=["canonical_assay_type", "new_uuid"])
    if dryrun:
        kid_path = Path(SCRATCH_PATH) / uuid
        kid_path.mkdir(0o770, parents=True, exist_ok=True)
        print(f"writing this metadata to {kid_path}:")
        print(row_df)
    else:
        kid_path = Path(entity_factory.get_full_path(uuid))
    row_df.to_csv(kid_path / f"{uuid}-metadata.tsv", header=True, sep="\t", index=False)
    extras_path = kid_path / "extras"
    if extras_path.exists():
        assert extras_path.is_dir(), f"{extras_path} is not a directory"
    else:
        source_extras_path = source_entity.full_path / "extras"
        if source_extras_path.exists():
            if dryrun:
                print(f"copy {source_extras_path} to {extras_path}")
            else:
                copytree(source_extras_path, extras_path)
        else:
            if dryrun:
                print(f"creating {extras_path}")
            extras_path.mkdir(0o770)
    source_data_path = source_entity.full_path / old_data_path
<<<<<<< HEAD
    for elt in source_data_path.glob("*"):
        if dryrun:
            print(f"rename {elt} to {kid_path / elt.name}")
=======
    for elt in source_data_path.glob('*'):
        dst_file = kid_path / elt.name
        if dryrun:
            if dst_file.exists() and dst_file.is_dir():
                for sub_elt in elt.glob('*'):
                    print(f'rename {sub_elt} to {kid_path / elt.name / sub_elt.name}')
                continue
            print(f'rename {elt} to {dst_file}')
>>>>>>> 72f907b4
        else:
            if dst_file.exists() and dst_file.is_dir():
                for sub_elt in elt.glob('*'):
                    sub_elt.rename(kid_path / elt.name / sub_elt.name)
                continue
            elt.rename(dst_file)
    if dryrun:
        print(f"copy {old_contrib_path} to {extras_path}")
    else:
        copy2(source_entity.full_path / old_contrib_path, extras_path)
    if old_antibodies_path is not None:
        if dryrun:
            print(f"copy {old_antibodies_path} to {extras_path}")
        else:
            copy2(source_entity.full_path / old_antibodies_path, extras_path)
    print(f"{old_data_path} -> {uuid} -> full path: {kid_path}")


def apply_special_case_transformations(
    df: pd.DataFrame, parent_assay_type: StrOrListStr
) -> pd.DataFrame:
    """
    Sometimes special case transformations must be applied, for example because the
    validation rules have changed since the upload was originally validated.
    """
    for regex, fun_lst in SPECIAL_CASE_TRANSFORMATIONS:
        if regex.match(str(parent_assay_type)):
            for fun in fun_lst:
                df = df.apply(fun, axis=1, parent_assay_type=parent_assay_type)
    return df


def update_upload_entity(child_uuid_list, source_entity, dryrun=False, verbose=False):
    """
    Change the database entry for the parent Upload now that it has been Reorganized
    """
    if isinstance(source_entity, Upload):
        if dryrun:
            print(f'set status of <{source_entity.uuid}> to "Reorganized"')
            print(f"set <{source_entity.uuid}> dataset_uuids_to_link to {child_uuid_list}")
        else:
            # Set Upload status to "Reorganized"
            # Set links from Upload to split Datasets
            print(f"Setting status of {source_entity.uuid} to 'Reorganized'")
            StatusChanger(
                source_entity.uuid,
                source_entity.entity_factory.auth_tok,
                Statuses.UPLOAD_REORGANIZED,
                {
                    "extra_fields": {"dataset_uuids_to_link": child_uuid_list},
                    "extra_options": {},
                },
                verbose=verbose,
            ).on_status_change()
            if not verbose:
                print(f"{source_entity.uuid} status is Reorganized")

            # TODO: click in with UpdateAsana
            data = {"status": "Submitted"}
            for uuid in child_uuid_list:
                endpoint = f"{entity_url}/entities/{uuid}"
                print(f"sending to {endpoint}: {data}")
                r = requests.put(
                    endpoint,
                    data=json.dumps(data),
                    headers={
                        "Authorization": f"Bearer {source_entity.entity_factory.auth_tok}",
                        "Content-Type": "application/json",
                        "X-Hubmap-Application": "ingest-pipeline",
                    },
                )
                if r.status_code >= 300:
                    r.raise_for_status()
                if verbose:
                    print("response:")
                    pprint(r.json())
                else:
                    print(
                        f"Reorganized new: {uuid} from Upload: {source_entity.uuid} status is Submitted"
                    )
    else:
        print(
            f"source entity <{source_entity.uuid}> is not an upload,"
            " so its status was not updated"
        )


def submit_uuid(uuid, entity_factory, dryrun=False):
    """
    Submit the given dataset, causing it to be ingested.
    """
    if dryrun:
        print(f"Not submitting uuid {uuid}.")
        return uuid
    else:
        uuid_entity_to_submit = entity_factory.get(uuid)
        rslt = entity_factory.submit_dataset(
            uuid=uuid,
            contains_human_genetic_sequences=uuid_entity_to_submit.contains_human_genetic_sequences,
        )
        return rslt


def reorganize(source_uuid, **kwargs) -> None:
    """
    Carry out the reorganization.  Parameters and kwargs are:

    source_uuid: the uuid to be reorganized
    kwargs['auth_tok']: auth token
    kwargs['mode']: one of ['stop', 'unstop', 'all']
    kwargs['ingest']: boolean.  Should the split datasets be immediately ingested?
    kwargs['dryrun']: boolean.  If dryrun=True, actions will be printed but no changed
                                to the database or data will be made.
    kwargs['instance']: one of the instances, e.g. 'PROD' or 'DEV'
    kwargs['frozen_df_fname']: path for the tsv file created/read in stop/unstop mode.  It
                               must be formattable as frozen_df_fname.format(index_string)
    kwargs['verbose']: if present and True, increase verbosity of output
    """
    auth_tok = kwargs["auth_tok"]
    mode = kwargs["mode"]
    ingest = kwargs["ingest"]
    dryrun = kwargs["dryrun"]
    instance = kwargs["instance"]
    frozen_df_fname = kwargs["frozen_df_fname"]
    verbose = kwargs.get("verbose", False)
    dag_config = {}

    entity_factory = EntityFactory(auth_tok, instance=instance)

    print(f"Decomposing {source_uuid}")
    source_entity = entity_factory.get(source_uuid)
    if mode in ["all", "stop"]:
        if hasattr(source_entity, "data_types"):
            assert isinstance(source_entity.data_types, str)
            source_data_types = source_entity.data_types
        else:
            source_data_types = None
        source_metadata_files = list(source_entity.full_path.glob("*metadata.tsv"))
        for src_idx, smf in enumerate(source_metadata_files):
            source_df = pd.read_csv(smf, sep="\t")
            source_df["canonical_assay_type"] = source_df.apply(
                get_canonical_assay_type,
                axis=1,
                entity_factory=entity_factory,
                default_type=source_data_types,
            )
            source_df["new_uuid"] = source_df.apply(
                create_new_uuid,
                axis=1,
                source_entity=source_entity,
                entity_factory=entity_factory,
                dryrun=dryrun,
            )
            source_df = apply_special_case_transformations(source_df, source_data_types)
            print(source_df[["data_path", "canonical_assay_type", "new_uuid"]])
            this_frozen_df_fname = frozen_df_fname.format("_" + str(src_idx))
            source_df.to_csv(this_frozen_df_fname, sep="\t", header=True, index=False)
            print(f"wrote {this_frozen_df_fname}")

    if mode == "stop":
        return

    if mode in ["all", "unstop"]:
        dag_config = {"uuid_list": [], "collection_type": ""}
        child_uuid_list = []
        source_metadata_files = list(source_entity.full_path.glob("*metadata.tsv"))
        for src_idx, _ in enumerate(source_metadata_files):
            this_frozen_df_fname = frozen_df_fname.format("_" + str(src_idx))
            source_df = pd.read_csv(this_frozen_df_fname, sep="\t")
            print(f"read {this_frozen_df_fname}")

            for _, row in source_df.iterrows():
                dag_config["uuid_list"].append(row["new_uuid"])
                child_uuid_list.append(row["new_uuid"])
                populate(row, source_entity, entity_factory, dryrun=dryrun)

        update_upload_entity(child_uuid_list, source_entity, dryrun=dryrun, verbose=verbose)

        if ingest:
            print("Beginning ingestion")
            for uuid in child_uuid_list:
                submit_uuid(uuid, entity_factory, dryrun)
                if not dryrun:
                    while entity_factory.get(uuid).status not in ["QA", "Invalid", "Error"]:
                        time.sleep(30)

    print(json.dumps(dag_config))


def main():
    """
    main
    """
    parser = argparse.ArgumentParser()
    simplified_frozen_df_fname = DEFAULT_FROZEN_DF_FNAME.format("")  # no suffix
    parser.add_argument(
        "uuid", help=("input .txt file containing uuids or" " .csv or .tsv file with uuid column")
    )
    parser.add_argument(
        "--stop",
        help=("stop after creating child uuids and writing" f" {simplified_frozen_df_fname}"),
        action="store_true",
    )
    parser.add_argument(
        "--unstop",
        help=("do not create child uuids;" f" read {simplified_frozen_df_fname} and continue"),
        action="store_true",
    )
    parser.add_argument(
        "--instance",
        help=("instance to use." f" One of {list(ENDPOINTS)} (default %(default)s)"),
        default="PROD",
    )
    parser.add_argument(
        "--dryrun",
        help=("describe the steps that would be taken but" " do not make changes"),
        action="store_true",
    )
    parser.add_argument(
        "--ingest", help="automatically ingest the generated datasets", action="store_true"
    )

    args = parser.parse_args()

    if args.stop and args.unstop:
        parser.error("--stop and --unstop are mutually exclusive")
    if len(args.uuid) == 32:
        try:
            int(args.uuid, base=16)
        except ValueError:
            parser.error(f"{args.uuid} doesn't look like a uuid")
    else:
        parser.error(f"{args.uuid} is the wrong length to be a uuid")
    if args.instance not in ENDPOINTS.keys():
        parser.error(f"{args.instance} is not a known instance")
    source_uuid = args.uuid
    instance = args.instance
    dryrun = args.dryrun
    ingest = args.ingest
    if args.stop:
        mode = "stop"
    elif args.unstop:
        mode = "unstop"
    else:
        mode = "all"

    print(
        """
        WARNING: this program's default behavior creates new datasets and moves
        files around on PROD. Be very sure you know what it does before you run it!
        """
    )
    auth_tok = input("auth_tok: ")

    reorganize(
        source_uuid,
        auth_tok=auth_tok,
        mode=mode,
        ingest=ingest,
        dryrun=dryrun,
        instance=instance,
        frozen_df_fname=DEFAULT_FROZEN_DF_FNAME,
    )


if __name__ == "__main__":
    main()<|MERGE_RESOLUTION|>--- conflicted
+++ resolved
@@ -216,23 +216,17 @@
                 print(f"creating {extras_path}")
             extras_path.mkdir(0o770)
     source_data_path = source_entity.full_path / old_data_path
-<<<<<<< HEAD
     for elt in source_data_path.glob("*"):
-        if dryrun:
-            print(f"rename {elt} to {kid_path / elt.name}")
-=======
-    for elt in source_data_path.glob('*'):
         dst_file = kid_path / elt.name
         if dryrun:
             if dst_file.exists() and dst_file.is_dir():
-                for sub_elt in elt.glob('*'):
-                    print(f'rename {sub_elt} to {kid_path / elt.name / sub_elt.name}')
+                for sub_elt in elt.glob("*"):
+                    print(f"rename {sub_elt} to {kid_path / elt.name / sub_elt.name}")
                 continue
-            print(f'rename {elt} to {dst_file}')
->>>>>>> 72f907b4
+            print(f"rename {elt} to {dst_file}")
         else:
             if dst_file.exists() and dst_file.is_dir():
-                for sub_elt in elt.glob('*'):
+                for sub_elt in elt.glob("*"):
                     sub_elt.rename(kid_path / elt.name / sub_elt.name)
                 continue
             elt.rename(dst_file)
