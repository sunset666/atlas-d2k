--- conflicted
+++ resolved
@@ -23,12 +23,9 @@
     get_tmp_dir_path, get_auth_tok,
     map_queue_name, pythonop_get_dataset_state,
     pythonop_set_dataset_state,
-<<<<<<< HEAD
-    find_matching_endpoint
-=======
+    find_matching_endpoint,
     HMDAG,
     get_queue_resource,
->>>>>>> 4aec97eb
     )
 
 sys.path.append(airflow_conf.as_dict()['connections']['SRC_PATH']
