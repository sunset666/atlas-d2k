--- conflicted
+++ resolved
@@ -91,13 +91,7 @@
             '--outdir',
             tmpdir / 'cwl_out',
             '--parallel',
-<<<<<<< HEAD
             cwl_workflows[0],
-            '--sequence_directory',
-            data_dir,
-=======
-            os.fspath(cwl_workflows_absolute[0]),
->>>>>>> d362e21e
             '--threads',
             THREADS,
         ]
