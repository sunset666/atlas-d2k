from abc import ABC, abstractmethod
from collections import namedtuple
from functools import lru_cache
import json
from os import environ, fspath, walk
from os.path import (
    basename, dirname, relpath, split, join, getsize,
    realpath, exists
)
from pathlib import Path
from pprint import pprint
import re
import shlex
import sys
import uuid
from subprocess import check_output, CalledProcessError
from typing import (
    Any, Callable, Dict, Iterable, List, Mapping, Optional,
    Pattern, Tuple, TypeVar, Union
)
from requests.exceptions import HTTPError
from requests import codes
from copy import deepcopy

import yaml
from airflow import DAG
from airflow.operators import BaseOperator
from airflow.configuration import conf as airflow_conf
from airflow.hooks.http_hook import HttpHook
from cryptography.fernet import Fernet

from hubmap_commons.schema_tools import (
    assert_json_matches_schema,
    set_schema_base_path
)
from hubmap_commons.type_client import TypeClient

import cwltool  # used to find its path


try:
    sys.path.append(airflow_conf.as_dict()['connections']['SRC_PATH']
                    .strip("'").strip('"'))
    from misc.tools.survey import ENDPOINTS
    sys.path.pop()
except KeyError:
    ENDPOINTS = {}


JSONType = Union[str, int, float, bool, None, Dict[str, Any], List[Any]]

# Some functions accept a `str` or `List[str]` and return that same type
StrOrListStr = TypeVar('StrOrListStr', str, List[str])

PathStrOrList = Union[str, Path, Iterable[Union[str, Path]]]

SCHEMA_BASE_PATH = join(dirname(dirname(dirname(realpath(__file__)))),
                        'schemata')
SCHEMA_BASE_URI = 'http://schemata.hubmapconsortium.org/'

# Some constants
PIPELINE_BASE_DIR = Path(__file__).resolve().parent / 'cwl'

RE_ID_WITH_SLICES = re.compile(r'([a-zA-Z0-9\-]*)-(\d*)_(\d*)')

RE_GIT_URL_PATTERN = re.compile(r'(^git@github.com:)(.*)(\.git)')

# default maximum for number of files for which info should be returned in_line
# rather than via an alternative scratch file
MAX_IN_LINE_FILES = 500

GIT = 'git'
GIT_CLONE_COMMAND = [
    GIT,
    'clone',
    '{repository}',
]
GIT_FETCH_COMMAND = [
    GIT,
    'fetch',
]
GIT_CHECKOUT_COMMAND = [
    GIT,
    'checkout',
    '{ref}',
]
GIT_LOG_COMMAND = [
    GIT,
    'log',
    '-n1',
    '--oneline'
]
GIT_ORIGIN_COMMAND = [
    GIT,
    'config',
    '--get',
    'remote.origin.url'
]
GIT_ROOT_COMMAND = [
    GIT,
    'rev-parse',
    '--show-toplevel'
]
SHA1SUM_COMMAND = [
    'sha1sum',
    '{fname}'
]
FILE_TYPE_MATCHERS = [(r'^.*\.csv$', 'csv'),  # format is (regex, type)
                      (r'^.*\.hdf5$', 'hdf5'),
                      (r'^.*\.h5ad$', 'h5ad'),
                      (r'^.*\.pdf$', 'pdf'),
                      (r'^.*\.json$', 'json'),
                      (r'^.*\.arrow$', 'arrow'),
                      (r'(^.*\.fastq$)|(^.*\.fastq.gz$)', 'fastq'),
                      (r'(^.*\.yml$)|(^.*\.yaml$)', 'yaml')
                      ]
COMPILED_TYPE_MATCHERS: Optional[List[Tuple[Pattern, str]]] = None

"""
Lazy construction: a list of tuples (collection_type_regex, assay_type_regex, workflow)
"""
WORKFLOW_MAP_FILENAME = 'workflow_map.yml'  # Expected to be found in this same dir
WORKFLOW_MAP_SCHEMA = 'workflow_map_schema.yml'
COMPILED_WORKFLOW_MAP: Optional[List[Tuple[Pattern, Pattern, str]]] = None

"""
Lazy construction; a list of tuples (dag_id_reges, task_id_regex, {key:value})
"""
RESOURCE_MAP_FILENAME = 'resource_map.yml'  # Expected to be found in this same dir
RESOURCE_MAP_SCHEMA = 'resource_map_schema.yml'
COMPILED_RESOURCE_MAP: Optional[List[Tuple[Pattern, int, Dict[str, Any]]]] = None

TYPE_CLIENT: Optional[TypeClient] = None

# Parameters used to generate scRNA and scATAC analysis DAGs; these
# are the only fields which differ between assays and DAGs
SequencingDagParameters = namedtuple(
    'SequencingDagParameters',
    [
        'dag_id',
        'pipeline_name',
        'assay',
        'dataset_type',
    ],
)

ManifestMatch = Tuple[bool, Optional[str], Optional[str], Optional[bool]]


class FileMatcher(ABC):
    @abstractmethod
    def get_file_metadata(self, file_path: Path) -> ManifestMatch:
        """
        :return: A 3-tuple:
         [0] bool, whether to add `file_path` to a downstream index
         [1] formatted description if [0] is True, otherwise None
         [2] EDAM ontology term if [0] is True, otherwise None
        """


class PipelineFileMatcher(FileMatcher):
    # (file/directory regex, description template, EDAM ontology term)
    matchers: List[Tuple[Pattern, str, str, bool]]

    def __init__(self):
        self.matchers = []

    @classmethod
    def read_manifest(cls, pipeline_file_manifest: Path) -> Iterable[Tuple[Pattern, str, str, bool]]:
        with open(pipeline_file_manifest) as f:
            manifest = json.load(f)
            localized_assert_json_matches_schema(manifest, 'pipeline_file_manifest.yml')

        for annotation in manifest:
            pattern = re.compile(annotation['pattern'])
            is_qa_qc = annotation.get('is_qa_qc', False)
            yield pattern, annotation['description'], annotation['edam_ontology_term'], is_qa_qc

    @classmethod
    def create_from_files(cls, pipeline_file_manifests: Iterable[Path]):
        obj = cls()
        for manifest in pipeline_file_manifests:
            obj.matchers.extend(cls.read_manifest(manifest))
        return obj

    def get_file_metadata(self, file_path: Path) -> ManifestMatch:
        """
        Checks `file_path` against the list of patterns stored in this object.
        At the first match, return the associated description and ontology term.
        If no match, return `None`. Patterns are ordered in the JSON file, so
        the "first-match" behavior is deliberate.
        """
        path_str = fspath(file_path)
        for pattern, description_template, ontology_term, is_qa_qc in self.matchers:
            # TODO: walrus operator
            m = pattern.search(path_str)
            if m:
                formatted_description = description_template.format_map(m.groupdict())
                return True, formatted_description, ontology_term, is_qa_qc
        return False, None, None, None


class DummyFileMatcher(FileMatcher):
    """
    Drop-in replacement for PipelineFileMatcher which allows everything and always
    provides empty descriptions and ontology terms.
    """
    def get_file_metadata(self, file_path: Path) -> ManifestMatch:
        return True, '', '', False


class HMDAG(DAG):
    """
    A wrapper class for an Airflow DAG which applies certain defaults.
    Defaults are applied to the DAG itself, and to any Tasks added to
    the DAG.
    """
    def __init__(self, dag_id: str, **kwargs):
        """
        Provide "max_active_runs" from the lanes resource, if it is
        not already present.
        """
        if 'max_active_runs' not in kwargs:
            kwargs['max_active_runs'] = get_lanes_resource(dag_id)
        super().__init__(dag_id, **kwargs)

    def add_task(self, task: BaseOperator):
        """
        Provide "queue".  This overwrites existing data on the fly
        unless the queue specified in the resource table is None.

        TODO: because a value will be set for "queue" in BaseOperator
        based on conf.get('celery', 'default_queue') it is not easy
        to know if the creator of this task tried to override that
        default value.  One would have to monkeypatch BaseOperator
        to respect a queue specified on the task definition line.
        """
        res_queue = get_queue_resource(self.dag_id, task.task_id)
        if res_queue is not None:
            task.queue = res_queue
        super().add_task(task)

        
def find_pipeline_manifests(cwl_files: Iterable[Path]) -> List[Path]:
    """
    Constructs manifest paths from CWL files (strip '.cwl', append
    '-manifest.json'), and check whether each manifest exists. Return
    a list of `Path`s that exist on disk.
    """
    manifests = []
    for cwl_file in cwl_files:
        manifest_file = cwl_file.with_name(f'{cwl_file.stem}-manifest.json')
        if manifest_file.is_file():
            manifests.append(manifest_file)
    return manifests


def get_absolute_workflows(*workflows: Path) -> List[Path]:
    """
    :param workflows: iterable of `Path`s to CWL files, absolute
      or relative
    :return: Absolute paths to workflows: if the input paths were
      already absolute, they are returned unchanged; if relative,
      they are anchored to `PIPELINE_BASE_DIR`
    """
    return [
        PIPELINE_BASE_DIR / workflow
        for workflow in workflows
    ]


def get_named_absolute_workflows(**workflow_kwargs: Path) -> Dict[str, Path]:
    # The type hint for **workflow_kwargs looks a little odd, but
    # apparently this is how you specify that all values are of that
    # type -- the keys of that dict are necessarily strings
    """
    :param workflows: Mapping from string names to workflow Paths,
      absolute or relative
    :return: Mapping of the same strings to absolute paths to workflows:
      if the input paths were already absolute, they are returned unchanged;
      if relative, they are anchored to `PIPELINE_BASE_DIR`
    """
    return {
        name: PIPELINE_BASE_DIR / workflow
        for name, workflow in workflow_kwargs.items()
    }


def build_dataset_name(dag_id: str, pipeline_str: str, **kwargs) -> str:
    parent_submission_str = '_'.join(get_parent_dataset_uuids_list(**kwargs))
    return f'{dag_id}__{parent_submission_str}__{pipeline_str}'


def get_parent_dataset_uuids_list(**kwargs) -> List[str]:
    uuid_list = kwargs['dag_run'].conf['parent_submission_id']
    if not isinstance(uuid_list, list):
        uuid_list = [uuid_list]
    return uuid_list


def get_parent_dataset_uuid(**kwargs) -> str:
    uuid_set = set(get_parent_dataset_uuids_list(**kwargs))
    assert len(uuid_set) == 1, f"Found {len(uuid_set)} elements, expected 1"
    return uuid_set.pop()


def get_parent_dataset_paths_list(**kwargs) -> List[Path]:
    path_list = kwargs['dag_run'].conf['parent_lz_path']
    if not isinstance(path_list, list):
        path_list = [path_list]
    return [Path(p) for p in path_list]


def get_parent_dataset_path(**kwargs) -> Path:
    path_set = set(get_parent_dataset_paths_list(**kwargs))
    assert len(path_set) == 1, f"Found {len(path_set)} elements, expected 1"
    return path_set.pop()


def get_parent_data_dirs_list(**kwargs) -> List[Path]:
    """
    Build the absolute paths to the data, including the data_path offsets from
    the parent datasets' metadata
    """
    ctx = kwargs["dag_run"].conf
    data_dir_list = get_parent_dataset_paths_list(**kwargs)
    ctx_md_list = ctx["metadata"]
    if not isinstance(ctx_md_list, list):
        ctx_md_list = [ctx_md_list]
    assert len(data_dir_list) == len(ctx_md_list), "lengths of data directory and md lists do not match"
    return [Path(data_dir) / ctx_md['metadata']['data_path']
            for data_dir, ctx_md in zip(data_dir_list, ctx_md_list)]


def get_parent_data_dir(**kwargs) -> Path:
    path_set = set(get_parent_data_dirs_list(**kwargs))
    assert len(path_set) == 1, f"Found {len(path_set)} elements, expected 1"
    return path_set.pop()


def get_previous_revision_uuid(**kwargs) -> Optional[str]:
    return kwargs['dag_run'].conf.get('previous_version_uuid', None)


def get_dataset_uuid(**kwargs) -> str:
    return kwargs['ti'].xcom_pull(key='derived_dataset_uuid',
                                  task_ids="send_create_dataset")


def get_uuid_for_error(**kwargs) -> Optional[str]:
    """
    Return the uuid for the derived dataset if it exists, and of the parent dataset otherwise.
    """
    rslt = get_dataset_uuid(**kwargs)
    if rslt is None:
        rslt = get_parent_dataset_uuid(**kwargs)
    return rslt


def get_git_commits(file_list: StrOrListStr) -> StrOrListStr:
    """
    Given a list of file paths, return a list of the current short commit hashes of those files
    """
    rslt = []
    if isinstance(file_list, str):  # sadly, a str is an Iterable[str]
        file_list = [file_list]
        unroll = True
    else:
        unroll = False
    for fname in file_list:
        log_command = [piece.format(fname=fname)
                       for piece in GIT_LOG_COMMAND]
        try:
            dirnm = dirname(fname)
            if dirnm == '':
                dirnm = '.'
            line = check_output(log_command, cwd=dirnm)
        except CalledProcessError as e:
            # Git will fail if this is not running from a git repo
            line = 'DeadBeef git call failed: {}'.format(e.output)
            line = line.encode('utf-8')
        hashval = line.split()[0].strip().decode('utf-8')
        rslt.append(hashval)
    if unroll:
        return rslt[0]
    else:
        return rslt


def _convert_git_to_proper_url(raw_url: str) -> str:
    """
    If the provided string is of the form git@github.com:something.git, return
    https://github.com/something .  Otherwise just return the input string.
    """
    m = RE_GIT_URL_PATTERN.fullmatch(raw_url)
    if m:
        return f'https://github.com/{m[2]}'
    else:
        return raw_url


def get_git_origins(file_list: StrOrListStr) -> StrOrListStr:
    """
    Given a list of file paths, return a list of the git origins of those files
    """
    rslt = []
    if isinstance(file_list, str):  # sadly, a str is an Iterable[str]
        file_list = [file_list]
        unroll = True
    else:
        unroll = False
    for fname in file_list:
        command = [piece.format(fname=fname)
                   for piece in GIT_ORIGIN_COMMAND]
        try:
            dirnm = dirname(fname)
            if dirnm == '':
                dirnm = '.'
            line = check_output(command, cwd=dirnm)
        except CalledProcessError as e:
            # Git will fail if this is not running from a git repo
            line = 'https://unknown/unknown.git git call failed: {}'.format(e.output)
            line = line.encode('utf-8')
        url = line.split()[0].strip().decode('utf-8')
        url = _convert_git_to_proper_url(url)
        rslt.append(url)
    if unroll:
        return rslt[0]
    else:
        return rslt


def get_git_root_paths(file_list: Iterable[str]) -> Union[str, List[str]]:
    """
    Given a list of file paths, return a list of the root directories of the git
    working trees of the files.
    """
    rslt = []
    if isinstance(file_list, str):  # sadly, a str is an Iterable[str]
        file_list = [file_list]
        unroll = True
    else:
        unroll = False
    for fname in file_list:
        command = [piece.format(fname=fname)
                   for piece in GIT_ROOT_COMMAND]
        try:
            dirnm = dirname(fname)
            if dirnm == '':
                dirnm = '.'
            root_path = check_output(command, cwd=dirnm)
        except CalledProcessError as e:
            root_path = dirname(fname).encode('utf-8')
        rslt.append(root_path.strip().decode('utf-8'))
    if unroll:
        return rslt[0]
    else:
        return rslt


def get_git_provenance_dict(file_list: PathStrOrList) -> Mapping[str, str]:
    """
    Given a list of file paths, return a list of dicts of the form:
    
      [{<file base name>:<file commit hash>}, ...]
    """
    if isinstance(file_list, (str, Path)):  # sadly, a str is an Iterable[str]
        file_list = [file_list]
    return {basename(fname) : get_git_commits(realpath(fname))
            for fname in file_list}


def get_git_provenance_list(file_list: Iterable[str]) -> List[Mapping[str, Any]]:
    """
    Given a list of file paths, return a list of dicts of the form:
    
      [{'name':<file base name>, 'hash':<file commit hash>, 'origin':<file git origin>},...]
    """
    if isinstance(file_list, str):  # sadly, a str is an Iterable[str]
        file_list = [file_list]
    name_l = file_list
    hash_l = [get_git_commits(realpath(fname)) for fname in file_list]
    origin_l = [get_git_origins(realpath(fname)) for fname in file_list]
    root_l = get_git_root_paths(file_list)
    rel_name_l = [relpath(name, root) for name, root in zip(name_l, root_l)]
    # Make sure each repo appears only once
    repo_d = {origin: {'name': name, 'hash': hash}
              for origin, name, hash in zip(origin_l, rel_name_l, hash_l)}
    rslt = []
    for origin in repo_d:
        dct = repo_d[origin].copy()
        dct['origin'] = origin
        if not dct['name'].endswith('cwl'):
            del dct['name']  # include explicit names for workflows only
        rslt.append(dct)
    #pprint(rslt)
    return rslt


def _get_file_type(path: Path) -> str:
    """
    Given a path, guess the type of the file
    """
    global COMPILED_TYPE_MATCHERS
    if COMPILED_TYPE_MATCHERS is None:
        lst = []
        for regex, tpnm in FILE_TYPE_MATCHERS:
            lst.append((re.compile(regex), tpnm))
        COMPILED_TYPE_MATCHERS = lst
    for regex, tpnm in COMPILED_TYPE_MATCHERS:
        #print('testing ', regex, tpnm)
        if regex.match(fspath(path)):
            return tpnm
    return 'unknown'


def get_file_metadata(root_dir: str, matcher: FileMatcher) -> List[Mapping[str, Any]]:
    """
    Given a root directory, return a list of the form:
    
      [
        {
          'rel_path': <relative path>,
          'type': <file type>,
          'size': <file size>,
          'description': <human-readable file description>,
          'edam_term': <EDAM ontology term>,
          'is_qa_qc': <Boolean of whether this is a QA/QC file>,
        },
        ...
      ]
    
    containing an entry for every file below the given root directory:
    """
    root_path = Path(root_dir)
    rslt = []
    for dirpth, dirnames, fnames in walk(root_dir):
        dp = Path(dirpth)
        for fn in fnames:
            full_path = dp / fn
            relative_path = full_path.relative_to(root_path)
            add_to_index, description, ontology_term, is_qa_qc = matcher.get_file_metadata(relative_path)
            if add_to_index:
                # sha1sum disabled because of run time issues on large data collections
                #line = check_output([word.format(fname=full_path)
                #                     for word in SHA1SUM_COMMAND])
                #cs = line.split()[0].strip().decode('utf-8')
                rslt.append(
                    {
                        'rel_path': fspath(relative_path),
                        'type': _get_file_type(full_path),
                        'size': getsize(full_path),
                        'description': description,
                        'edam_term': ontology_term,
                        'is_qa_qc': is_qa_qc,
                        #'sha1sum': cs,
                    }
                )
    return rslt

def get_file_metadata_dict(
        root_dir: str,
        alt_file_dir: str,
        pipeline_file_manifests: List[Path],
        max_in_line_files: int = MAX_IN_LINE_FILES,
) -> Mapping[str, Any]:
    """
    This routine returns file metadata, either directly as JSON in the form
    {'files': [{...}, {...}, ...]} with the list returned by get_file_metadata() or the form
    {'files_info_alt_path': path} where path is the path of a unique file in alt_file_dir
    relative to the WORKFLOW_SCRATCH config parameter
    """
    if not pipeline_file_manifests:
        matcher = DummyFileMatcher()
    else:
        matcher = PipelineFileMatcher.create_from_files(pipeline_file_manifests)
    file_info = get_file_metadata(root_dir, matcher)
    if len(file_info) > max_in_line_files:
        localized_assert_json_matches_schema(file_info, 'file_info_schema.yml')
        fpath = join(alt_file_dir, '{}.json'.format(uuid.uuid4()))
        with open(fpath, 'w') as f:
            json.dump({'files': file_info}, f)
        return {'files_info_alt_path' : relpath(fpath, _get_scratch_base_path())}
    else:
        return {'files' : file_info}

def pythonop_trigger_target(**kwargs) -> None:
    """
    When used as the python_callable of a PythonOperator,this just logs
    data provided to the running DAG.
    """
    ctx = kwargs['dag_run'].conf
    run_id = kwargs['run_id']
    print('run_id: ', run_id)
    print('dag_run.conf:')
    pprint(ctx)
    print('kwargs:')
    pprint(kwargs)


def pythonop_maybe_keep(**kwargs) -> str:
    """
    accepts the following via the caller's op_kwargs:
    'next_op': the operator to call on success
    'bail_op': the operator to which to bail on failure (default 'no_keep')
    'test_op': the operator providing the success code
    'test_key': xcom key to test.  Defaults to None for return code
    """
    bail_op = kwargs['bail_op'] if 'bail_op' in kwargs else 'no_keep'
    test_op = kwargs['test_op']
    test_key = kwargs['test_key'] if 'test_key' in kwargs else None
    retcode = int(kwargs['ti'].xcom_pull(task_ids=test_op, key=test_key))
    print('%s key %s: %s\n' % (test_op, test_key, retcode))
    if retcode == 0:
        return kwargs['next_op']
    else:
        return bail_op


def get_auth_tok(**kwargs) -> str:
    """
    Recover the authorization token from the environment, and
    decrpyt it.
    """
    crypt_auth_tok = (kwargs['crypt_auth_tok'] if 'crypt_auth_tok' in kwargs
                      else kwargs['dag_run'].conf['crypt_auth_tok'])
    auth_tok = ''.join(e for e in decrypt_tok(crypt_auth_tok.encode())
                       if e.isalnum())  # strip out non-alnum characters
    return auth_tok


def pythonop_send_create_dataset(**kwargs) -> str:
    """
    Requests creation of a new dataset.  Returns dataset info via XCOM
    
    Accepts the following via the caller's op_kwargs:
    'http_conn_id' : the http connection to be used
    'parent_dataset_uuid_callable' : called with **kwargs; returns uuid
                                     of the parent of the new dataset
    'dataset_name_callable' : called with **kwargs; returns the
                              display name of the new dataset
    'previous_revision_uuid_callable': if present, called with **kwargs;
                                       returns the uuid of the previous
                                       revision of the dataset to be
                                       created or None
    either
      'dataset_types' : the types list of the new dataset
    or
      'dataset_types_callable' : called with **kwargs; returns the
                                 types list of the new dataset
    
    Returns the following via XCOM:
    (no key) : data_directory_path for the new dataset
    'derived_dataset_uuid' : uuid for the created dataset
    'group_uuid' : group uuid for the created dataset
    """

    for arg in ['parent_dataset_uuid_callable', 'http_conn_id']:
        assert arg in kwargs, "missing required argument {}".format(arg)
    for arg_options in [['dataset_types', 'dataset_types_callable']]:
        assert any([arg in kwargs for arg in arg_options])

    http_conn_id = kwargs['http_conn_id']
    ctx = kwargs['dag_run'].conf
    headers = {
        'authorization' : 'Bearer ' + get_auth_tok(**kwargs),
        'content-type' : 'application/json',
        'X-Hubmap-Application' : 'ingest-pipeline'
    }

    if 'dataset_types' in kwargs:
        dataset_types = kwargs['dataset_types']
    else:
        dataset_types = kwargs['dataset_types_callable'](**kwargs)
    if not isinstance(dataset_types, list):
        dataset_types = [dataset_types]
    canonical_types = set()  # to avoid duplicates
    contains_seq = False
    for assay_type in dataset_types:
        type_info = _get_type_client().getAssayType(assay_type)
        canonical_types.add(type_info.name)
        contains_seq |= type_info.contains_pii
    canonical_types = list(canonical_types)

    source_uuids = kwargs['parent_dataset_uuid_callable'](**kwargs)
    if not isinstance(source_uuids, list):
        source_uuids = [source_uuids]

    dataset_name = kwargs['dataset_name_callable'](**kwargs)
    
    try:
        response = HttpHook('GET', http_conn_id=http_conn_id).run(
            endpoint=f'entities/{source_uuids[0]}',
            headers=headers,
            extra_options={'check_response': False}
        )
        response.raise_for_status()
        response_json = response.json()
        if 'group_uuid' not in response_json:
            print(f'response from GET on entities{source_uuids[0]}:')
            pprint(response_json)
            raise ValueError('entities response did not contain group_uuid')
        parent_group_uuid = response_json['group_uuid']

        data = {
            "direct_ancestor_uuids": source_uuids,
            "dataset_info": dataset_name,
            "data_types": dataset_types,
            "group_uuid": parent_group_uuid,
            "contains_human_genetic_sequences": contains_seq
        }
        if 'previous_revision_uuid_callable' in kwargs:
            previous_revision_uuid = kwargs['previous_revision_uuid_callable'](**kwargs);
            if previous_revision_uuid is not None:
                data['previous_revision_uuid'] = previous_revision_uuid
        print('data for dataset creation:')
        pprint(data)
        response = HttpHook('POST', http_conn_id=http_conn_id).run(
            endpoint='datasets',
            data=json.dumps(data),
            headers=headers,
            extra_options=[]
        )
        response.raise_for_status()
        response_json = response.json()
        print('response to dataset creation:')
        pprint(response_json)
        for elt in ['uuid', 'group_uuid']:
            if elt not in response_json:
                raise ValueError(f'datasets response did not contain {elt}')
        uuid = response_json['uuid']
        group_uuid = response_json['group_uuid']
        
        response = HttpHook('GET', http_conn_id=http_conn_id).run(
            endpoint=f'datasets/{uuid}/file-system-abs-path',
            headers=headers,
            extra_options={'check_response': False}
        )
        response.raise_for_status()
        response_json = response.json()
        if 'path' not in response_json:
            print(f'response from datasets/{uuid}/file-system-abs-path:')
            pprint(response_json)
            raise ValueError(f'datasets/{uuid}/file-system-abs-path'
                             ' did not return a path')
        abs_path = response_json['path']

    except HTTPError as e:
        print(f'ERROR: {e}')
        if e.response.status_code == codes.unauthorized:
            raise RuntimeError(f'authorization for {endpoint} was rejected?')
        else:
            raise RuntimeError(f'misc error {e} on {endpoint}')
            
    kwargs['ti'].xcom_push(key='group_uuid', value=group_uuid)
    kwargs['ti'].xcom_push(key='derived_dataset_uuid', value=uuid)
    return abs_path


def pythonop_set_dataset_state(**kwargs) -> None:
    """
    Sets the status of a dataset, to 'Processing' if no specific state
    is specified.  NOTE that this routine cannot change a dataset into
    or out of the Published state.
    
    Accepts the following via the caller's op_kwargs:
    'dataset_uuid_callable' : called with **kwargs; returns the
                              uuid of the dataset to be modified
    'http_conn_id' : the http connection to be used.  Default is "entity_api_connection"
    'ds_state' : one of 'QA', 'Processing', 'Error', 'Invalid'. Default: 'Processing'
    'message' : update message, saved as dataset metadata element "pipeline_messsage".
                The default is not to save any message.
    """
    for arg in ['dataset_uuid_callable']:
        assert arg in kwargs, "missing required argument {}".format(arg)
    dataset_uuid = kwargs['dataset_uuid_callable'](**kwargs)
    http_conn_id = kwargs.get('http_conn_id', 'entity_api_connection')
    endpoint = f'/entities/{dataset_uuid}'
    ds_state = kwargs['ds_state'] if 'ds_state' in kwargs else 'Processing'
    message = kwargs.get('message', None)
    headers = {
        'authorization' : 'Bearer ' + get_auth_tok(**kwargs),
        'content-type' : 'application/json',
        'X-Hubmap-Application': 'ingest-pipeline'}
    extra_options = []

    http_hook = HttpHook('PUT',
                         http_conn_id=http_conn_id)

    data = {'status' : ds_state}
    if message is not None:
        data['pipeline_message'] = message
    print('data: ')
    pprint(data)

    response = http_hook.run(endpoint,
                             json.dumps(data),
                             headers,
                        extra_options)
    print('response: ')
    pprint(response.json())


def restructure_entity_metadata(raw_metadata: JSONType) -> JSONType:
    """
    When a dataset is initially ingested, the associated metadata is parsed and
    associated with the database representation of the dataset.  The same metadata
    is made available to workflows so that they can perform downstream processing
    on the dataset.  The copy of the metadata which is associated with the dataset
    uuid in the database is restructured to bring some important information to the
    top level.  This function attempts to un-do that restructuring to produce a
    version of the metadata as much as possible like the original.  This
    de-restructured version can be used by workflows in liu of the original.
    """
    md = {}
    if 'ingest_metadata' in raw_metadata:
        if 'metadata' in raw_metadata['ingest_metadata']:
            md['metadata'] = deepcopy(raw_metadata['ingest_metadata']['metadata'])
        if 'extra_metadata' in raw_metadata['ingest_metadata']:
            md.update(raw_metadata['ingest_metadata']['extra_metadata'])
    if 'contributors' in raw_metadata:
        md['contributors'] = deepcopy(raw_metadata['contributors'])
    if 'antibodies' in raw_metadata:
        md['antibodies'] = deepcopy(raw_metadata['antibodies'])
    #print('reconstructed metadata follows')
    #pprint(md)
    return md


def pythonop_get_dataset_state(**kwargs) -> JSONType:
    """
    Gets the status JSON structure for a dataset.  Works for Uploads as well
    as Datasets.
    
    Accepts the following via the caller's op_kwargs:
    'dataset_uuid_callable' : called with **kwargs; returns the
                              uuid of the Dataset or Upload to be examined
    """
    for arg in ['dataset_uuid_callable']:
        assert arg in kwargs, "missing required argument {}".format(arg)
    uuid = kwargs['dataset_uuid_callable'](**kwargs)
    method = 'GET'
    auth_tok = get_auth_tok(**kwargs)
    headers = {
        'authorization' : f'Bearer {auth_tok}',
        'content-type' : 'application/json',
        'X-Hubmap-Application' : 'ingest-pipeline',
        }
    http_hook = HttpHook(method, http_conn_id='ingest_api_connection')

    endpoint = f'entities/{uuid}'

    try:
        response = http_hook.run(endpoint,
                                 headers=headers,
                                 extra_options={'check_response': False})
        response.raise_for_status()
        ds_rslt = response.json()
        print('ds rslt:')
        pprint(ds_rslt)
    except HTTPError as e:
        print(f'ERROR: {e}')
        if e.response.status_code == codes.unauthorized:
            raise RuntimeError('entity database authorization was rejected?')
        else:
            print('benign error')
            return {}

    for key in ['status', 'uuid', 'entity_type']:
        assert key in ds_rslt, f"Dataset status for {uuid} has no {key}"
    if ds_rslt['entity_type'] == 'Dataset':
        assert 'data_types' in ds_rslt, f"Dataset status for {uuid} has no data_types"
        data_types = ds_rslt['data_types']
        metadata = restructure_entity_metadata(ds_rslt)
        endpoint = f"datasets/{ds_rslt['uuid']}/file-system-abs-path"
    elif ds_rslt['entity_type'] == 'Upload':
        data_types = []
        metadata = {}
        endpoint = f"uploads/{ds_rslt['uuid']}/file-system-abs-path"
    else:
        raise RuntimeError(f"Unknown entity_type {ds_rslt['entity_type']}")
    try:
        response = http_hook.run(endpoint,
                                 headers=headers,
                                 extra_options={'check_response': False})
        response.raise_for_status()
        path_query_rslt = response.json()
        print('path_query rslt:')
        pprint(path_query_rslt)
    except HTTPError as e:
        print(f'ERROR: {e}')
        if e.response.status_code == codes.unauthorized:
            raise RuntimeError('entity database authorization was rejected?')
        else:
            print('benign error')
            return {}
    assert 'path' in path_query_rslt, (f"Dataset path for {uuid} produced"
                                       " no path")
    full_path = path_query_rslt['path']

    rslt = {
        'entity_type': ds_rslt['entity_type'],
        'status': ds_rslt['status'],
        'uuid': ds_rslt['uuid'],
        'data_types': data_types,
        'local_directory_full_path': full_path,
        'metadata': metadata,
    }

    if ds_rslt['entity_type'] == 'Dataset':
        http_hook = HttpHook('GET', http_conn_id='entity_api_connection')
        endpoint = f"datasets/{ds_rslt['uuid']}/organs"
        try:
            response = http_hook.run(endpoint,
                                     headers=headers,
                                     extra_options={'check_response': False})
            response.raise_for_status()
            organs_query_rslt = response.json()
            print('organs_query_rslt:')
            pprint(organs_query_rslt)
            rslt['organs'] = [entry['organ'] for entry in organs_query_rslt]
        except HTTPError as e:
            print(f'ERROR: {e}')
            if e.response.status_code == codes.unauthorized:
                raise RuntimeError('entity database authorization was rejected?')
            else:
                print('benign error')
                return {}
        
    return rslt


def _uuid_lookup(uuid, **kwargs):
    http_conn_id = 'uuid_api_connection'
    endpoint = 'hmuuid/{}'.format(uuid)
    method = 'GET'
    headers = {'authorization' : 'Bearer ' + get_auth_tok(**kwargs)}
#     print('headers:')
#     pprint(headers)
    extra_options = []

    http_hook = HttpHook(method,
                         http_conn_id=http_conn_id)

    response = http_hook.run(endpoint,
                             None,
                             headers,
                             extra_options)
#     print('response: ')
#     pprint(response.json())
    return response.json()


def _generate_slices(id: str) -> Iterable[str]:
    mo = RE_ID_WITH_SLICES.fullmatch(id)
    if mo:
        base, lidx, hidx = mo.groups()
        lidx = int(lidx)
        hidx = int(hidx)
        for idx in range(lidx, hidx+1):
            yield f'{base}-{idx}'
    else:
        yield id


def assert_id_known(id: str, **kwargs) -> None:
    """
    Is the given id string known to the uuid database?  Id strings with suffixes like
    myidstr-n1_n2 where n1 and n2 are integers are interpreted as representing multiple
    ids with suffix integers in the range n1 to n2 inclusive.
    
    Raises AssertionError if the ID is not known.
    """
    for slice in _generate_slices(id):
        tissue_info = _uuid_lookup(slice, **kwargs)
        assert tissue_info and len(tissue_info) >= 1, f'tissue_id {slice} not found on lookup'


def pythonop_md_consistency_tests(**kwargs) -> int:
    """
    Perform simple consistency checks of the metadata stored as YAML in kwargs['metadata_fname'].
    This includes accessing the UUID api via its Airflow connection ID to verify uuids.
    """
    md_path = join(get_tmp_dir_path(kwargs['run_id']), kwargs['metadata_fname'])
    if exists(md_path):
        with open(md_path, 'r') as f:
            md = yaml.safe_load(f)
    #     print('metadata from {} follows:'.format(md_path))
    #     pprint(md)
        if '_from_metadatatsv' in md and md['_from_metadatatsv']:
            try:
                for elt in ['tissue_id', 'donor_id']:
                    assert elt in md, 'metadata is missing {}'.format(elt)
                assert md['tissue_id'].startswith(md['donor_id']+'-'), 'tissue_id does not match'
                assert_id_known(md['tissue_id'], **kwargs)
                return 0
            except AssertionError as e:
                kwargs['ti'].xcom_push(key='err_msg',
                                       value='Assertion Failed: {}'.format(e))
                return 1
        else:
            return 0
    else:
            kwargs['ti'].xcom_push(key='err_msg',
                                   value='Expected metadata file is missing')
            return 1
        

def _get_scratch_base_path() -> Path:
    dct = airflow_conf.as_dict(display_sensitive=True)['connections']
    if 'WORKFLOW_SCRATCH' in dct:
        scratch_path = dct['WORKFLOW_SCRATCH']
    elif 'workflow_scratch' in dct:
        # support for lower case is necessary setting the scratch path via the
        # environment variable AIRFLOW__CONNECTIONS__WORKFLOW_SCRATCH
        scratch_path = dct['workflow_scratch']
    else:
        raise KeyError('WORKFLOW_SCRATCH')  # preserve original code behavior
    scratch_path = scratch_path.strip("'").strip('"')  # remove quotes that may be on the string
    return Path(scratch_path)


def get_tmp_dir_path(run_id: str) -> Path:
    """
    Given the run_id, return the path to the dag run's scratch directory
    """
    return _get_scratch_base_path() / run_id


@lru_cache(maxsize=1)
def get_cwltool_bin_path() -> Path:
    """
    Returns the full path to the cwltool binary
    """
    cwltool_dir = dirname(cwltool.__file__)
    while cwltool_dir:
        part1, part2 = split(cwltool_dir)
        cwltool_dir = part1
        if part2 == 'lib':
            break
    assert cwltool_dir, 'Failed to find cwltool bin directory'
    cwltool_dir = Path(cwltool_dir, 'bin')
    return cwltool_dir


def get_cwltool_base_cmd(tmpdir: Path) -> List[str]:
    return [
        'env',
        'TMPDIR={}'.format(tmpdir),
        'cwltool',
        '--timestamps',
        # The trailing slashes in the next two lines are deliberate.
        # cwltool treats these path prefixes as *strings*, not as
        # directories in which new temporary dirs should be created, so
        # a path prefix of '/tmp/cwl-tmp' will cause cwltool to use paths
        # like '/tmp/cwl-tmpXXXXXXXX' with 'XXXXXXXX' as a random string.
        # Adding the trailing slash is ensures that temporary directories
        # are created as *subdirectories* of 'cwl-tmp' and 'cwl-out-tmp'.
        '--tmpdir-prefix={}/'.format(tmpdir / 'cwl-tmp'),
        '--tmp-outdir-prefix={}/'.format(tmpdir / 'cwl-out-tmp'),
    ]

def make_send_status_msg_function(
        dag_file: str,
        retcode_ops: List[str],
        cwl_workflows: List[Path],
        http_conn_id: str = 'ingest_api_connection',
        uuid_src_task_id: str = 'send_create_dataset',
        dataset_uuid_fun: Optional[Callable[..., str]] = None,
        dataset_lz_path_fun: Optional[Callable[..., str]] = None,
        metadata_fun: Optional[Callable[..., dict]] = None,
        include_file_metadata: Optional[bool] = True
) -> Callable[..., None]:
    """
    The function which is generated by this function will return a boolean,
    True if the message which was ultimately sent was for a success and
    False otherwise.  This return value is not necessary in most circumstances
    but is useful when the generated function is being wrapped.

    The user can specify dataset_uuid_fun and dataset_lz_path_fun, or leave
    both to their empty default values and specify 'uuid_src_task_id'.

    `dag_file` should always be `__file__` wherever this function is used,
    to include the DAG file in the provenance. This could be "automated" with
    something like `sys._getframe(1).f_code.co_filename`, but that doesn't
    seem worth it at the moment

    'http_conn_id' is the Airflow connection id associated with the /datasets/status service.

    'dataset_uuid_fun' is a function which returns the uuid of the dataset to be
    updated, or None.  If given, it will be called with **kwargs arguments.

    'dataset_lz_path_fun' is a function which returns the full path of the dataset 
    data directory, or None.  If given, it will be called with **kwargs arguments.
    If the return value of this callable is None or the empty string, no file metadata
    will be ultimately be included in the status message.

    'uuid_src_task_id' is the Airflow task_id of a task providing the uuid via 
    the XCOM key 'derived_dataset_uuid' and the dataset data directory
    via the None key.  This is used only if dataset_uuid is None or dataset_lz_path 
    is None.

    'metadata_fun' is a function which returns additional metadata in JSON form,
    or None.  If given, it will be called with **kwargs arguments.  This function
    will only be evaluated if retcode_ops have all returned 0.

    'include_file_metadata is a boolean defaulting to True which indicates whether
    file metadata should be included in the transmitted metadata structure.  If False,
    no file metadata will be included.  Note that file metadata may also be excluded
    based on the return value of 'dataset_lz_path_fun' above.
    """
    def send_status_msg(**kwargs) -> bool:
        retcodes = [
            int(kwargs['ti'].xcom_pull(task_ids=op))
            for op in retcode_ops
        ]
        print('retcodes: ', {k: v for k, v in zip(retcode_ops, retcodes)})
        success = all(rc == 0 for rc in retcodes)
        if dataset_uuid_fun is None:
            dataset_uuid = kwargs['ti'].xcom_pull(
                key='derived_dataset_uuid',
                task_ids=uuid_src_task_id,
            )
        else:
            dataset_uuid = dataset_uuid_fun(**kwargs)
        if dataset_lz_path_fun is None:
            ds_dir = kwargs['ti'].xcom_pull(task_ids=uuid_src_task_id)
        else:
            ds_dir = dataset_lz_path_fun(**kwargs)
        endpoint = '/datasets/status'
        method = 'PUT'
        headers = {
            'authorization': 'Bearer ' + get_auth_tok(**kwargs),
            'content-type': 'application/json',
        }
        extra_options = []
        return_status = True  # mark false on failure

        http_hook = HttpHook(method, http_conn_id=http_conn_id)

        if success:
            md = {}
            files_for_provenance = [dag_file, *cwl_workflows]

            if 'dag_provenance' in kwargs['dag_run'].conf:
                md['dag_provenance'] = kwargs['dag_run'].conf['dag_provenance'].copy()
                new_prv_dct = get_git_provenance_dict(files_for_provenance)
                md['dag_provenance'].update(new_prv_dct)
            else:
                dag_prv = (kwargs['dag_run'].conf['dag_provenance_list']
                           if 'dag_provenance_list' in kwargs['dag_run'].conf
                           else [])
                dag_prv.extend(get_git_provenance_list(files_for_provenance))
                md['dag_provenance_list'] = dag_prv

            if metadata_fun:
                md['metadata'] = metadata_fun(**kwargs)
                
            if dataset_lz_path_fun:
                dataset_dir_abs_path = dataset_lz_path_fun(**kwargs)
                if dataset_dir_abs_path:
                    #########################################################################
                    # Added by Zhou 6/16/2021 for registering thumbnail image
                    # This is the only place that uses this hardcoded extras/thumbnail.jpg
                    thumbnail_file_abs_path = join(dataset_dir_abs_path,
                                                   'extras/thumbnail.jpg')
                    if exists(thumbnail_file_abs_path):
                        md['thumbnail_file_abs_path'] = thumbnail_file_abs_path
                    #########################################################################

            manifest_files = find_pipeline_manifests(cwl_workflows)
            if include_file_metadata and ds_dir is not None and not ds_dir == '':
                md.update(
                    get_file_metadata_dict(
                        ds_dir,
                        get_tmp_dir_path(kwargs['run_id']),
                        manifest_files,
                    ),
                )
            try:
                assert_json_matches_schema(md, 'dataset_metadata_schema.yml')
                data = {
                    'dataset_id': dataset_uuid,
                    'status': 'QA',
                    'message': 'the process ran',
                    'metadata': md,
                }
            except AssertionError as e:
                print('invalid metadata follows:')
                pprint(md)
                data = {
                    'dataset_id': dataset_uuid,
                    'status': 'Error',
                    'message': 'internal error; schema violation: {}'.format(e),
                    'metadata': {},
                }
                return_status = False
        else:
            log_fname = Path(get_tmp_dir_path(kwargs['run_id']), 'session.log')
            with open(log_fname, 'r') as f:
                err_txt = '\n'.join(f.readlines())
            data = {
                'dataset_id': dataset_uuid,
                'status': 'Invalid',
                'message': err_txt,
            }
            return_status = False
        print('data: ')
        pprint(data)

        response = http_hook.run(
            endpoint,
            json.dumps(data),
            headers,
            extra_options,
        )
        print('response: ')
        pprint(response.json())

        return return_status

    return send_status_msg


def map_queue_name(raw_queue_name: str) -> str:
    """
    If the configuration contains QUEUE_NAME_TEMPLATE, use it to customize the
    provided queue name.  This allows job separation under Celery.
    """
    conf_dict = airflow_conf.as_dict()
    if 'QUEUE_NAME_TEMPLATE' in conf_dict.get('connections', {}):
        template = conf_dict['connections']['QUEUE_NAME_TEMPLATE']
        template = template.strip("'").strip('"')  # remove quotes that may be on the config string
        rslt = template.format(raw_queue_name)
        return rslt
    else:
        return raw_queue_name

def create_dataset_state_error_callback(dataset_uuid_callable: Callable[[Any], str]) -> Callable[[Mapping, Any],
                                                                                                 None]:
    def set_dataset_state_error(contextDict: Mapping, **kwargs) -> None:
        """
        This routine is meant to be
        """
        msg = 'An internal error occurred in the {} workflow step {}'.format(contextDict['dag'].dag_id,
                                                                             contextDict['task'].task_id)
        new_kwargs = kwargs.copy()
        new_kwargs.update(contextDict)
        new_kwargs.update({'dataset_uuid_callable' : dataset_uuid_callable,
                           'http_conn_id' : 'ingest_api_connection',
                           'ds_state' : 'Error',
                           'message' : msg
                           })
        pythonop_set_dataset_state(**new_kwargs)
    return set_dataset_state_error


set_schema_base_path(SCHEMA_BASE_PATH, SCHEMA_BASE_URI)

def localized_assert_json_matches_schema(jsn: JSONType, schemafile: str) -> None:
    """
    This version of assert_json_matches_schema knows where to find schemata used by this module
    """
    try:
        return assert_json_matches_schema(jsn, schemafile)  # localized by set_schema_base_path
    except AssertionError as e:
        print('ASSERTION FAILED: {}'.format(e))
        raise


def _get_workflow_map() -> List[Tuple[Pattern, Pattern, str]]:
    """
    Lazy compilation of workflow map
    """
    global COMPILED_WORKFLOW_MAP
    if COMPILED_WORKFLOW_MAP is None:
        map_path = join(dirname(__file__), WORKFLOW_MAP_FILENAME)
        with open(map_path, 'r') as f:
            map = yaml.safe_load(f)
        localized_assert_json_matches_schema(map, WORKFLOW_MAP_SCHEMA)
        cmp_map = []
        for dct in map['workflow_map']:
            ct_re = re.compile(dct['collection_type'])
            at_re = re.compile(dct['assay_type'])
            cmp_map.append((ct_re, at_re, dct['workflow']))
        COMPILED_WORKFLOW_MAP = cmp_map
    return COMPILED_WORKFLOW_MAP


<<<<<<< HEAD
def get_type_client() -> TypeClient:
    """
    Expose the type client instance publicly
    """
    return _get_type_client()
=======
def _get_resource_map() -> List[Tuple[Pattern, Pattern, Dict[str, str]]]:
    """
    Lazy compilation of resource map
    """
    global COMPILED_RESOURCE_MAP
    if COMPILED_RESOURCE_MAP is None:
        map_path = join(dirname(__file__), RESOURCE_MAP_FILENAME)
        with open(map_path, 'r') as f:
            map = yaml.safe_load(f)
        localized_assert_json_matches_schema(map, RESOURCE_MAP_SCHEMA)
        cmp_map = []
        for dct in map['resource_map']:
            dag_re = re.compile(dct['dag_re'])
            lanes = dct['lanes']
            tasks = []
            for task_dct in dct['tasks']:
                tasks.append({
                    'task_re': re.compile(task_dct['task_re']),
                    'queue': task_dct['queue'],
                    'threads': task_dct['threads']
                })
            cmp_map.append((dag_re, lanes, tasks))
        COMPILED_RESOURCE_MAP = cmp_map
    return COMPILED_RESOURCE_MAP


def _lookup_resource_record(dag_id: str,
                            task_id: Optional[str] = None) -> Tuple[int, Dict]:
    """
    Look up the resource map entry for the given dag_id and task_id. The first
    match is returned.  If the task_id is None, the first record matching only
    the dag_id is returned and only the information which is not task_id-specific
    is included.
    """
    for dag_re, num_lanes, attr_dict_list in _get_resource_map():
        if dag_re.match(dag_id):
            if task_id is None:
                return {'lanes': num_lanes}
            else:
                for attr_dict in attr_dict_list:
                    assert 'task_re' in attr_dict, ('schema should guarantee'
                                                    ' "task_re" is present?')
                    if attr_dict['task_re'].match(task_id):
                        rslt = {'lanes': num_lanes}
                        rslt.update(attr_dict)
                        del rslt['task_re']
                        return rslt
    else:
        raise ValueError('No resource map entry found for'
                         f' dag_id <{dag_id}> task_id <{task_id}>')

    
def get_queue_resource(dag_id: str, task_id: Optional[str] = None) -> str:
    """
    Look up the queue defined for this dag_id and task_id in the current
    resource map.  If the task_id is None, the lookup is done with 
    task_id='__default__', which presumably only matches the wildcard case.  
    """
    if task_id is None:
        task_id = '__default__'
    rec = _lookup_resource_record(dag_id, task_id)
    assert 'queue' in rec, 'schema should guarantee "queue" is present?'
    return map_queue_name(rec['queue'])


def get_lanes_resource(dag_id: str) -> int:
    """
    Look up the number of lanes defined for this dag_id in the current
    resource map.
    """
    rec = _lookup_resource_record(dag_id)
    assert 'lanes' in rec, 'schema should guarantee "lanes" is present?'
    return int(rec['lanes'])


def get_threads_resource(dag_id: str, task_id: Optional[str] = None) -> int:
    """
    Look up the number of threads defined for this dag_id and task_id in
    the current resource map.  If the task_id is None, the lookup is done
    with task_id='__default__', which presumably only matches the wildcard
    case.  
    """
    if task_id is None:
        task_id = '__default__'
    rec = _lookup_resource_record(dag_id, task_id)
    assert 'threads' in rec, 'schema should guarantee "threads" is present?'
    return int(rec['threads'])
>>>>>>> 7d95bad3


def _get_type_client() -> TypeClient:
    """
    Lazy initialization of the global TypeClient instance
    """
    global TYPE_CLIENT
    if TYPE_CLIENT is None:
        conn = HttpHook.get_connection('search_api_connection')
        if conn.port is None:
            url = f'{conn.conn_type}://{conn.host}'
        else:
            url = f'{conn.conn_type}://{conn.host}:{conn.port}'
        TYPE_CLIENT = TypeClient(url)
    return TYPE_CLIENT


def _canonicalize_assay_type_if_possible(assay_type: StrOrListStr) -> StrOrListStr:
    """
    Attempt to look up the the assay type (or each element if it is a list) and
    return the canonical version.
    """
    if isinstance(assay_type, list):
        return [_canonicalize_assay_type_if_possible(elt) for elt in assay_type]
    else:
        try:
            type_info = _get_type_client().getAssayType(assay_type)
            assay_type = type_info.name
        except Exception:
            pass
        return assay_type


def downstream_workflow_iter(collectiontype: str, assay_type: StrOrListStr) -> Iterable[str]:
    """
    Returns an iterator over zero or more workflow names matching the given
    collectiontype and assay_type.  Each workflow name is expected to correspond to
    a known workflow, e.g. an Airflow DAG implemented by workflow_name.py .
    """
    collectiontype = collectiontype or ''
    assay_type = _canonicalize_assay_type_if_possible(assay_type)
    assay_type = assay_type or ''
    for ct_re, at_re, workflow in _get_workflow_map():
        if isinstance(assay_type, str):
            at_match = at_re.match(assay_type)
        else:
            at_match = all(at_re.match(elt) for elt in assay_type)
        if ct_re.match(collectiontype) and at_match:
            yield workflow


def encrypt_tok(cleartext_tok: str) -> bytes:
    key = airflow_conf.as_dict(display_sensitive=True)['core']['fernet_key']
    fernet = Fernet(key.encode())
    return fernet.encrypt(cleartext_tok.encode())


def decrypt_tok(crypt_tok: bytes) -> str:
    key = airflow_conf.as_dict(display_sensitive=True)['core']['fernet_key']
    fernet = Fernet(key.encode())
    return fernet.decrypt(crypt_tok).decode()


def join_quote_command_str(pieces: List[Any]):
    command_str = ' '.join(shlex.quote(str(piece)) for piece in pieces)
    print('final command_str:', command_str)
    return command_str


def _strip_url(url):
    return url.split(':')[1].strip('/')


def find_matching_endpoint(host_url: str)-> str:
    """
    Find the identity of the 'instance' of Airflow infrastructure based
    on environment information.
    
    host_url: the URL of entity-api in the current context

    returns: an instance string, for example 'PROD' or 'DEV'
    """
    assert ENDPOINTS, "Context information is unavailable"
    stripped_url = _strip_url(host_url)
    print(f'stripped_url: {stripped_url}')
    candidates = [ep for ep in ENDPOINTS
                  if stripped_url == _strip_url(ENDPOINTS[ep]['entity_url'])]
    assert len(candidates) == 1, f'Found {candidates}, expected 1 match'
    return candidates[0]



def main():
    """
    This provides some unit tests.  To run it, you will need to define the
    'search_api_connection' connection ID and the Fernet key.  The easiest way
    to do that is with something like:
    
      export AIRFLOW_CONN_SEARCH_API_CONNECTION='https://search.api.hubmapconsortium.org/
      fernet_key=`python -c 'from cryptography.fernet import Fernet ; print(Fernet.generate_key().decode())'`
      export AIRFLOW__CORE__FERNET_KEY=${fernet_key}
    """
    print(__file__)
    print(get_git_commits([__file__]))
    print(get_git_provenance_dict(__file__))
    dirnm = dirname(__file__)
    if dirnm == '':
        dirnm = '.'
    for elt in get_file_metadata(dirnm, DummyFileMatcher()):
        print(elt)
    pprint(get_git_provenance_list(__file__))
    md = {'metadata' : {'my_string' : 'hello world'},
          'files' : get_file_metadata(dirnm, DummyFileMatcher()),
          'dag_provenance_list' : get_git_provenance_list(__file__)}
    try:
        localized_assert_json_matches_schema(md, 'dataset_metadata_schema.yml')
        print('ASSERT passed')
    except AssertionError as e:
        print('ASSERT failed')

    assay_pairs = [('devtest', 'devtest'), ('codex', 'CODEX'),
                   ('codex', 'SOMEOTHER'), ('someother', 'CODEX'),
                   ('someother', 'salmon_sn_rnaseq_10x'), ('someother', 'salmon_rnaseq_10x_sn')]
    for collectiontype, assay_type in assay_pairs:
        print('collectiontype {}, assay_type {}:'.format(collectiontype, assay_type))
        for elt in downstream_workflow_iter(collectiontype, assay_type):
            print('  -> {}'.format(elt))

    print(f'cwltool bin path: {get_cwltool_bin_path()}')

    s = 'hello world'
    crypt_s = encrypt_tok(s)
    s2 = decrypt_tok(crypt_s)
    print('crypto test: {} -> {} -> {}'.format(s, crypt_s, s2))


if __name__ == "__main__":
    main()<|MERGE_RESOLUTION|>--- conflicted
+++ resolved
@@ -1287,13 +1287,6 @@
     return COMPILED_WORKFLOW_MAP
 
 
-<<<<<<< HEAD
-def get_type_client() -> TypeClient:
-    """
-    Expose the type client instance publicly
-    """
-    return _get_type_client()
-=======
 def _get_resource_map() -> List[Tuple[Pattern, Pattern, Dict[str, str]]]:
     """
     Lazy compilation of resource map
@@ -1381,7 +1374,13 @@
     rec = _lookup_resource_record(dag_id, task_id)
     assert 'threads' in rec, 'schema should guarantee "threads" is present?'
     return int(rec['threads'])
->>>>>>> 7d95bad3
+
+
+def get_type_client() -> TypeClient:
+    """
+    Expose the type client instance publicly
+    """
+    return _get_type_client()
 
 
 def _get_type_client() -> TypeClient:
