--- conflicted
+++ resolved
@@ -1704,12 +1704,8 @@
     assert len(candidates) == 1, f"Found {candidates}, expected 1 match"
     return candidates[0]
 
-<<<<<<< HEAD
-
-def get_soft_data(dataset_uuid, **kwargs) -> dict:
-=======
+
 def get_soft_data(dataset_uuid, **kwargs) -> Optional[dict]:
->>>>>>> c6b6bad5
     """
     Gets the soft data type for a specific uuid.
     """
@@ -1734,20 +1730,13 @@
             print("benign error")
             return None
     return response
-<<<<<<< HEAD
 
 
 def get_soft_data_assaytype(dataset_uuid, **kwargs) -> str:
     soft_data = get_soft_data(dataset_uuid, **kwargs)
     assert "assaytype" in soft_data, f"Could not find matching assaytype for {dataset_uuid}"
     return soft_data["assaytype"]
-=======
->>>>>>> c6b6bad5
-
-def get_soft_data_assaytype(dataset_uuid, **kwargs) -> str:
-    soft_data = get_soft_data(dataset_uuid, **kwargs)
-    assert "assaytype" in soft_data, f"Could not find matching assaytype for {dataset_uuid}"
-    return soft_data["assaytype"]
+
 
 def main():
     """
