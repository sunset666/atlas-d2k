--- conflicted
+++ resolved
@@ -1379,10 +1379,7 @@
             if metadata_fun:
                 md['files'] = md['metadata'].pop('files_info_alt_path', [])
                 md['extra_metadata'] = {'collectiontype': md['metadata'].pop('collectiontype', None)}
-<<<<<<< HEAD
                 md['thumbnail_file_abs_path'] = thumbnail_file_abs_path
-=======
->>>>>>> 8cfb460d
                 antibodies = md['metadata'].pop('antibodies', [])
                 contributors = md['metadata'].pop('contributors', [])
                 md['metadata'] = md['metadata'].pop('metadata', [])
@@ -1419,12 +1416,7 @@
                 if metadata_fun:
                     data.update({'antibodies': antibodies,
                                  'contributors': contributors,
-<<<<<<< HEAD
                                  'contacts': contacts})
-=======
-                                 'contacts': contacts,
-                                 'thumbnail_file_abs_path': thumbnail_file_abs_path})
->>>>>>> 8cfb460d
                 if status not in ['Published']:
                     data.update({'status': status})
             except AssertionError as e:
