--- conflicted
+++ resolved
@@ -736,16 +736,13 @@
         print('collectiontype {}, assay_type {}:'.format(collectiontype, assay_type))
         for elt in downstream_workflow_iter(collectiontype, assay_type):
             print('  -> {}'.format(elt))
-<<<<<<< HEAD
     
     print(f'cwltool bin path: {get_cwltool_bin_path()}')
-=======
 
     s = 'hello world'
     crypt_s = encrypt_tok(s)
     s2 = decrypt_tok(crypt_s)
     print('crypto test: {} -> {} -> {}'.format(s, crypt_s, s2))
->>>>>>> 43925cd9
  
  
 if __name__ == "__main__":
