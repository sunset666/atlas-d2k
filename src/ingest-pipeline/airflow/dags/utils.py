--- conflicted
+++ resolved
@@ -307,26 +307,28 @@
     return uuid_set.pop()
 
 
-<<<<<<< HEAD
 def get_datatype_organ_based(**kwargs) -> List[str]:
     dataset_uuid = get_parent_dataset_uuid(**kwargs)
-=======
-def get_datatype_previous_version(**kwargs) -> List[str]:
-    dataset_uuid = get_previous_revision_uuid(**kwargs)
-    assert dataset_uuid is not None, "Missing previous_version_uuid"
->>>>>>> 0c287141
 
     def my_callable(**kwargs):
         return dataset_uuid
 
     ds_rslt = pythonop_get_dataset_state(dataset_uuid_callable=my_callable, **kwargs)
-<<<<<<< HEAD
     organ_list = list(set(ds_rslt["organs"]))
     organ_code = organ_list[0] if len(organ_list) == 1 else "multi"
     if organ_code in ["LK", "RK"]:
         return ["pas_ftu_segmentation"]
     return ["image_pyramid"]
-=======
+
+
+def get_datatype_previous_version(**kwargs) -> List[str]:
+    dataset_uuid = get_previous_revision_uuid(**kwargs)
+    assert dataset_uuid is not None, "Missing previous_version_uuid"
+
+    def my_callable(**kwargs):
+        return dataset_uuid
+
+    ds_rslt = pythonop_get_dataset_state(dataset_uuid_callable=my_callable, **kwargs)
     return ds_rslt["data_types"]
 
 
@@ -357,7 +359,6 @@
         return "snareseq"
     if dataset_type == "salmon_rnaseq_slideseq":
         return "slideseq"
->>>>>>> 0c287141
 
 
 def get_parent_dataset_paths_list(**kwargs) -> List[Path]:
