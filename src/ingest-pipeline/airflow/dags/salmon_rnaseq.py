--- conflicted
+++ resolved
@@ -221,11 +221,7 @@
             op_kwargs={
                 "next_op": "move_data",
                 "bail_op": "set_dataset_error",
-<<<<<<< HEAD
                 "test_op": "convert_for_ui_2",
-=======
-                "test_op": "convert_for_ui"
->>>>>>> 86ae807a
             },
         )
 
