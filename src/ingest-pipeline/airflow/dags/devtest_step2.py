from datetime import datetime, timedelta
from pathlib import Path
<<<<<<< HEAD
from pprint import pprint
=======
>>>>>>> 627dd9df

from airflow import DAG
from airflow.operators.bash_operator import BashOperator
from airflow.operators.python_operator import PythonOperator
from airflow.operators.python_operator import BranchPythonOperator
from hubmap_operators.common_operators import (
    LogInfoOperator,
    JoinOperator,
    CreateTmpDirOperator,
    CleanupTmpDirOperator,
    SetDatasetProcessingOperator,
)

import utils

from utils import (
    get_dataset_uuid,
    get_parent_dataset_uuid,
    get_uuid_for_error,
<<<<<<< HEAD
    join_quote_command_str,
    make_send_status_msg_function,
=======
    localized_assert_json_matches_schema as assert_json_matches_schema,
    join_quote_command_str,
    decrypt_tok
>>>>>>> 627dd9df
)

default_args = {
    'owner': 'hubmap',
    'depends_on_past': False,
    'start_date': datetime(2019, 1, 1),
    'email': ['joel.welling@gmail.com'],
    'email_on_failure': False,
    'email_on_retry': False,
    'retries': 1,
    'retry_delay': timedelta(minutes=1),
    'xcom_push': True,
    'queue': utils.map_queue_name('general'),
    'on_failure_callback': utils.create_dataset_state_error_callback(get_uuid_for_error),
}

with DAG(
        'devtest_step2',
        schedule_interval=None,
        is_paused_upon_creation=False,
        default_args=default_args,
        max_active_runs=1,
        user_defined_macros={'tmp_dir_path': utils.get_tmp_dir_path},
) as dag:
    pipeline_name = 'devtest-step2-pipeline'

    def build_dataset_name(**kwargs):
        return '{}__{}__{}'.format(
            dag.dag_id,
            kwargs['dag_run'].conf['parent_submission_id'],
            pipeline_name,
        )

    def build_cwltool_cmd1(**kwargs):
        ctx = kwargs['dag_run'].conf
        run_id = kwargs['run_id']
<<<<<<< HEAD
        tmpdir = Path(utils.get_tmp_dir_path(run_id))
        tmp_subdir = tmpdir / 'cwl_out'
        data_dir = ctx['parent_lz_path']
=======
        tmpdir = utils.get_tmp_dir_path(run_id)
        #print('tmpdir: ', tmpdir)
        tmp_subdir = os.path.join(tmpdir, 'cwl_out')
        #print('tmp_subdir: ', tmp_subdir)
        data_dir = ctx['parent_lz_path']
        #print('data_dir: ', data_dir)
>>>>>>> 627dd9df

        try:
            delay_sec = int(ctx['metadata']['delay_sec'])
        except ValueError:
            print("Could not parse delay_sec "
                  "{} ; defaulting to 30 sec".format(ctx['metadata']['delay_sec']))
            delay_sec = 30
<<<<<<< HEAD
        for fname in ctx['metadata']['files_to_copy']:
            print(fname)

        commands = [
            [f'tmp_dir={tmpdir}'],
            ['sleep', delay_sec],
            ['cd', data_dir],
            ['mkdir', '-p', tmp_subdir],
        ]

        if ctx['metadata']['files_to_copy']:
            commands.append(['cp'] + ctx['metadata']['files_to_copy'] + [tmp_subdir])

        print('command list:')
        pprint(commands)
=======

        sub_cmds = [['sleep', f'{delay_sec}'],
                    ['cd', data_dir],
                    ['mkdir', '-p', f'{tmp_subdir}']]

        if ctx['metadata']['files_to_copy']:
            cmd = ['cp']
            cmd.extend(ctx['metadata']['files_to_copy'])
            cmd.append(tmp_subdir)
            sub_cmds.append(cmd)
        
        print('command list: ', sub_cmds)
        command_str = ' ; '.join(join_quote_command_str(elt) for elt in sub_cmds)
        print('final command_str: %s' % command_str)
        return command_str
>>>>>>> 627dd9df

        command_strs = [join_quote_command_str(command) for command in commands]
        command_str = ' ; '.join(command_strs)
        print('overall command_str:', command_str)
        return command_str

    t_build_cmd1 = PythonOperator(
        task_id='build_cmd1',
        python_callable=build_cwltool_cmd1,
<<<<<<< HEAD
        provide_context=True,
    )
=======
        provide_context=True
        )

>>>>>>> 627dd9df

    t_pipeline_exec = BashOperator(
        task_id='pipeline_exec',
        bash_command=""" \
        tmp_dir={{tmp_dir_path(run_id)}} ; \
        {{ti.xcom_pull(task_ids='build_cmd1')}} > $tmp_dir/session.log 2>&1 ; \
        echo $?
        """,
    )

    t_maybe_keep_cwl1 = BranchPythonOperator(
        task_id='maybe_keep_cwl1',
        python_callable=utils.pythonop_maybe_keep,
        provide_context=True,
        op_kwargs={
            'next_op': 'move_data',
            'bail_op': 'set_dataset_error',
            'test_op': 'pipeline_exec',
        },
    )

    t_send_create_dataset = PythonOperator(
        task_id='send_create_dataset',
        python_callable=utils.pythonop_send_create_dataset,
        provide_context=True,
        op_kwargs={
            'parent_dataset_uuid_callable': get_parent_dataset_uuid,
            'http_conn_id': 'ingest_api_connection',
            'endpoint': '/datasets/derived',
            'dataset_name_callable': build_dataset_name,
            'dataset_types': ["devtest"],
        },
    )

    t_set_dataset_error = PythonOperator(
        task_id='set_dataset_error',
        python_callable=utils.pythonop_set_dataset_state,
        provide_context=True,
        trigger_rule='all_done',
        op_kwargs={
            'dataset_uuid_callable': get_dataset_uuid,
            'http_conn_id': 'ingest_api_connection',
            'endpoint': '/datasets/status',
            'ds_state': 'Error',
            'message': f'An error occurred in {pipeline_name}',
        },
    )

    t_move_data = BashOperator(
        task_id='move_data',
        bash_command="""
        tmp_dir="{{tmp_dir_path(run_id)}}" ; \
        ds_dir="{{ti.xcom_pull(task_ids="send_create_dataset")}}" ; \
        groupname="{{conf.as_dict()['connections']['OUTPUT_GROUP_NAME']}}" ; \
        pushd "$ds_dir" ; \
        sudo chown airflow . ; \
        sudo chgrp $groupname . ; \
        popd ; \
        mv "$tmp_dir"/cwl_out/* "$ds_dir" >> "$tmp_dir/session.log" 2>&1 ; \
        echo $?
        """,
    )

    send_status_msg = make_send_status_msg_function(
        dag_file=__file__,
        retcode_ops=['pipeline_exec', 'move_data'],
        cwl_workflows=[],
    )
    t_send_status = PythonOperator(
        task_id='send_status_msg',
        python_callable=send_status_msg,
        provide_context=True,
    )

    t_log_info = LogInfoOperator(task_id='log_info')
    t_join = JoinOperator(task_id='join')
    t_create_tmpdir = CreateTmpDirOperator(task_id='create_tmpdir')
    t_cleanup_tmpdir = CleanupTmpDirOperator(task_id='cleanup_tmpdir')
    t_set_dataset_processing = SetDatasetProcessingOperator(task_id='set_dataset_processing')

    (dag >> t_log_info >> t_create_tmpdir
     >> t_send_create_dataset >> t_set_dataset_processing
     >> t_build_cmd1 >> t_pipeline_exec >> t_maybe_keep_cwl1
     >> t_move_data >> t_send_status >> t_join)
    t_maybe_keep_cwl1 >> t_set_dataset_error >> t_join
    t_join >> t_cleanup_tmpdir<|MERGE_RESOLUTION|>--- conflicted
+++ resolved
@@ -1,9 +1,6 @@
 from datetime import datetime, timedelta
 from pathlib import Path
-<<<<<<< HEAD
 from pprint import pprint
-=======
->>>>>>> 627dd9df
 
 from airflow import DAG
 from airflow.operators.bash_operator import BashOperator
@@ -23,14 +20,8 @@
     get_dataset_uuid,
     get_parent_dataset_uuid,
     get_uuid_for_error,
-<<<<<<< HEAD
     join_quote_command_str,
     make_send_status_msg_function,
-=======
-    localized_assert_json_matches_schema as assert_json_matches_schema,
-    join_quote_command_str,
-    decrypt_tok
->>>>>>> 627dd9df
 )
 
 default_args = {
@@ -67,18 +58,9 @@
     def build_cwltool_cmd1(**kwargs):
         ctx = kwargs['dag_run'].conf
         run_id = kwargs['run_id']
-<<<<<<< HEAD
         tmpdir = Path(utils.get_tmp_dir_path(run_id))
         tmp_subdir = tmpdir / 'cwl_out'
         data_dir = ctx['parent_lz_path']
-=======
-        tmpdir = utils.get_tmp_dir_path(run_id)
-        #print('tmpdir: ', tmpdir)
-        tmp_subdir = os.path.join(tmpdir, 'cwl_out')
-        #print('tmp_subdir: ', tmp_subdir)
-        data_dir = ctx['parent_lz_path']
-        #print('data_dir: ', data_dir)
->>>>>>> 627dd9df
 
         try:
             delay_sec = int(ctx['metadata']['delay_sec'])
@@ -86,7 +68,6 @@
             print("Could not parse delay_sec "
                   "{} ; defaulting to 30 sec".format(ctx['metadata']['delay_sec']))
             delay_sec = 30
-<<<<<<< HEAD
         for fname in ctx['metadata']['files_to_copy']:
             print(fname)
 
@@ -98,27 +79,10 @@
         ]
 
         if ctx['metadata']['files_to_copy']:
-            commands.append(['cp'] + ctx['metadata']['files_to_copy'] + [tmp_subdir])
+            commands.append(['cp', *ctx['metadata']['files_to_copy'], tmp_subdir])
 
         print('command list:')
         pprint(commands)
-=======
-
-        sub_cmds = [['sleep', f'{delay_sec}'],
-                    ['cd', data_dir],
-                    ['mkdir', '-p', f'{tmp_subdir}']]
-
-        if ctx['metadata']['files_to_copy']:
-            cmd = ['cp']
-            cmd.extend(ctx['metadata']['files_to_copy'])
-            cmd.append(tmp_subdir)
-            sub_cmds.append(cmd)
-        
-        print('command list: ', sub_cmds)
-        command_str = ' ; '.join(join_quote_command_str(elt) for elt in sub_cmds)
-        print('final command_str: %s' % command_str)
-        return command_str
->>>>>>> 627dd9df
 
         command_strs = [join_quote_command_str(command) for command in commands]
         command_str = ' ; '.join(command_strs)
@@ -128,14 +92,8 @@
     t_build_cmd1 = PythonOperator(
         task_id='build_cmd1',
         python_callable=build_cwltool_cmd1,
-<<<<<<< HEAD
         provide_context=True,
     )
-=======
-        provide_context=True
-        )
-
->>>>>>> 627dd9df
 
     t_pipeline_exec = BashOperator(
         task_id='pipeline_exec',
