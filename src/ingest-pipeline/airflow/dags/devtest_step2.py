import os
import json
import shlex
from pprint import pprint
from datetime import datetime, timedelta

from airflow import DAG
from airflow.operators.bash_operator import BashOperator
from airflow.operators.python_operator import PythonOperator
from airflow.operators.python_operator import BranchPythonOperator
<<<<<<< HEAD
=======
from airflow.operators.dummy_operator import DummyOperator
from hubmap_operators.common_operators import (
    LogInfoOperator,
    JoinOperator,
    CreateTmpDirOperator,
    CleanupTmpDirOperator,
    SetDatasetProcessingOperator
)
>>>>>>> 69eeaac2
from airflow.hooks.http_hook import HttpHook

import utils

<<<<<<< HEAD
from operators import (
    t1,
    t_join,
    t_cleanup_tmpdir,
    t_create_tmpdir,
    t_set_dataset_processing,
)
=======
>>>>>>> 69eeaac2
from utils import (
    get_dataset_uuid,
    get_parent_dataset_uuid,
    get_uuid_for_error,
    localized_assert_json_matches_schema as assert_json_matches_schema,
)


default_args = {
    'owner': 'hubmap',
    'depends_on_past': False,
    'start_date': datetime(2019, 1, 1),
    'email': ['joel.welling@gmail.com'],
    'email_on_failure': False,
    'email_on_retry': False,
    'retries': 1,
    'retry_delay': timedelta(minutes=1),
    'provide_context': True,
    'xcom_push': True,
    'queue': utils.map_queue_name('general'),
    'on_failure_callback': utils.create_dataset_state_error_callback(get_uuid_for_error)
}


with DAG('devtest_step2', 
         schedule_interval=None, 
         is_paused_upon_creation=False, 
         default_args=default_args,
         max_active_runs=1,
         user_defined_macros={'tmp_dir_path' : utils.get_tmp_dir_path}
         ) as dag:

    pipeline_name = 'devtest-step2-pipeline'

    def build_dataset_name(**kwargs):
        return '{}__{}__{}'.format(dag.dag_id,
                                   kwargs['dag_run'].conf['parent_submission_id'],
                                   pipeline_name),


    def build_cwltool_cmd1(**kwargs):
        ctx = kwargs['dag_run'].conf
        run_id = kwargs['run_id']
        tmpdir = utils.get_tmp_dir_path(run_id)
        print('tmpdir: ', tmpdir)
        tmp_subdir = os.path.join(tmpdir, 'cwl_out')
        print('tmp_subdir: ', tmp_subdir)
        data_dir = ctx['parent_lz_path']
        print('data_dir: ', data_dir)

        try:
            delay_sec = int(ctx['metadata']['delay_sec'])
        except ValueError:
            print("Could not parse delay_sec "
                  "{} ; defaulting to 30 sec".format(ctx['metadata']['delay_sec']))
            delay_sec = 30
        for fname in ctx['metadata']['files_to_copy']:
            print(fname)

        command = [
            'sleep',
            '{}'.format(delay_sec),
            ';',
            'cd',
            data_dir,
            ';',
            'mkdir',
            '-p',
            '{}'.format(tmp_subdir),
            ';'
            ]
        
        if ctx['metadata']['files_to_copy']:
            command.extend(['cp'])
            command.extend(ctx['metadata']['files_to_copy'])
            command.extend([tmp_subdir])
        
        print('command list: ', command)
        command_str = ' '.join(piece if piece == ';' else shlex.quote(piece)
                               for piece in command)
        command_str = 'tmp_dir="{}" ; '.format(tmpdir) + command_str
        print('final command_str: %s' % command_str)
        return command_str


    t_build_cmd1 = PythonOperator(
        task_id='build_cmd1',
        python_callable=build_cwltool_cmd1
        )


    t_pipeline_exec = BashOperator(
        task_id='pipeline_exec',
        bash_command=""" \
        {{ti.xcom_pull(task_ids='build_cmd1')}} > $tmp_dir/session.log 2>&1 ; \
        echo $?
        """
    )


    t_maybe_keep_cwl1 = BranchPythonOperator(
        task_id='maybe_keep_cwl1',
        python_callable=utils.pythonop_maybe_keep,
        provide_context=True,
        op_kwargs = {'next_op' : 'move_data',
                     'bail_op' : 'set_dataset_error',
                     'test_op' : 'pipeline_exec'}
        )


    t_send_create_dataset = PythonOperator(
        task_id='send_create_dataset',
        python_callable=utils.pythonop_send_create_dataset,
        provide_context=True,
        op_kwargs = {'parent_dataset_uuid_callable' : get_parent_dataset_uuid,
                     'http_conn_id' : 'ingest_api_connection',
                     'endpoint' : '/datasets/derived',
                     'dataset_name_callable' : build_dataset_name,
                     'dataset_types' :["devtest"]
                     }
    )


    t_set_dataset_error = PythonOperator(
        task_id='set_dataset_error',
        python_callable=utils.pythonop_set_dataset_state,
        provide_context=True,
        op_kwargs = {'dataset_uuid_callable' : get_dataset_uuid,
                     'http_conn_id' : 'ingest_api_connection',
                     'endpoint' : '/datasets/status',
                     'ds_state' : 'Error',
                     'message' : 'An error occurred in {}'.format(pipeline_name)
                     }
    )


    t_move_data = BashOperator(
        task_id='move_data',
        bash_command="""
        tmp_dir="{{tmp_dir_path(run_id)}}" ; \
        ds_dir="{{ti.xcom_pull(task_ids="send_create_dataset")}}" ; \
        groupname="{{conf.as_dict()['connections']['OUTPUT_GROUP_NAME']}}" ; \
        pushd "$ds_dir" ; \
        sudo chown airflow . ; \
        sudo chgrp $groupname . ; \
        popd ; \
        mv "$tmp_dir"/cwl_out/* "$ds_dir" >> "$tmp_dir/session.log" 2>&1 ; \
        echo $?
        """,
        provide_context=True
        )


    def send_status_msg(**kwargs):
        ctx = kwargs['dag_run'].conf
        retcode_ops = ['pipeline_exec', 'move_data']
        retcodes = [int(kwargs['ti'].xcom_pull(task_ids=op))
                    for op in retcode_ops]
        print('retcodes: ', {k:v for k, v in zip(retcode_ops, retcodes)})
        success = all([rc == 0 for rc in retcodes])
        derived_dataset_uuid = kwargs['ti'].xcom_pull(key='derived_dataset_uuid',
                                                      task_ids="send_create_dataset")
        ds_dir = kwargs['ti'].xcom_pull(task_ids='send_create_dataset')
        if 'metadata_to_return' in ctx['metadata']:
            md_to_return = ctx['metadata']['metadata_to_return']
        else:
            md_to_return = {}
        http_conn_id='ingest_api_connection'
        endpoint='/datasets/status'
        method='PUT'
        headers={
            'authorization' : 'Bearer ' + kwargs['dag_run'].conf['auth_tok'],
            'content-type' : 'application/json'}
        print('headers:')
        pprint(headers)
        extra_options=[]
         
        http = HttpHook(method,
                        http_conn_id=http_conn_id)
 
        if success:
            md = {'metadata' : md_to_return}
            if 'dag_provenance' in kwargs['dag_run'].conf:
                md['dag_provenance'] = kwargs['dag_run'].conf['dag_provenance'].copy()
                md['dag_provenance'].update(utils.get_git_provenance_dict([__file__]))
            else:
                dag_prv = (kwargs['dag_run'].conf['dag_provenance_list']
                           if 'dag_provenance_list' in kwargs['dag_run'].conf
                           else [])
                dag_prv.extend(utils.get_git_provenance_list([__file__]))
                md['dag_provenance_list'] = dag_prv
            md.update(utils.get_file_metadata_dict(ds_dir,
                                                   utils.get_tmp_dir_path(kwargs['run_id']),
                                                   []))
            try:
                assert_json_matches_schema(md, 'dataset_metadata_schema.yml')
                data = {'dataset_id' : derived_dataset_uuid,
                        'status' : 'QA',
                        'message' : 'the process ran',
                        'metadata': md}
            except AssertionError as e:
                print('invalid metadata follows:')
                pprint(md)
                data = {'dataset_id' : derived_dataset_uuid,
                        'status' : 'Error',
                        'message' : 'internal error; schema violation: {}'.format(e),
                        'metadata': {}}
        else:
            log_fname = os.path.join(utils.get_tmp_dir_path(kwargs['run_id']),
                                     'session.log')
            with open(log_fname, 'r') as f:
                err_txt = '\n'.join(f.readlines())
            data = {'dataset_id' : derived_dataset_uuid,
                    'status' : 'Invalid',
                    'message' : err_txt}
        print('data: ')
        pprint(data)

        response = http.run(endpoint,
                            json.dumps(data),
                            headers,
                            extra_options)
        print('response: ')
        pprint(response.json())


    t_send_status = PythonOperator(
        task_id='send_status_msg',
        python_callable=send_status_msg,
        provide_context=True
    )
<<<<<<< HEAD


    (dag >> t1 >> t_create_tmpdir
=======
    
    t_log_info = LogInfoOperator(task_id='log_info')
    t_join = JoinOperator(task_id='join')
    t_create_tmpdir = CreateTmpDirOperator(task_id='create_tmpdir')
    t_cleanup_tmpdir = CleanupTmpDirOperator(task_id='cleanup_tmpdir')
    t_set_dataset_processing = SetDatasetProcessingOperator(task_id='set_dataset_processing')

    (dag >> t_log_info >> t_create_tmpdir
>>>>>>> 69eeaac2
     >> t_send_create_dataset >> t_set_dataset_processing
     >> t_build_cmd1 >> t_pipeline_exec >> t_maybe_keep_cwl1
     >> t_move_data >> t_send_status >> t_join)
    t_maybe_keep_cwl1 >> t_set_dataset_error >> t_join
    t_join >> t_cleanup_tmpdir<|MERGE_RESOLUTION|>--- conflicted
+++ resolved
@@ -8,8 +8,6 @@
 from airflow.operators.bash_operator import BashOperator
 from airflow.operators.python_operator import PythonOperator
 from airflow.operators.python_operator import BranchPythonOperator
-<<<<<<< HEAD
-=======
 from airflow.operators.dummy_operator import DummyOperator
 from hubmap_operators.common_operators import (
     LogInfoOperator,
@@ -18,21 +16,10 @@
     CleanupTmpDirOperator,
     SetDatasetProcessingOperator
 )
->>>>>>> 69eeaac2
 from airflow.hooks.http_hook import HttpHook
 
 import utils
 
-<<<<<<< HEAD
-from operators import (
-    t1,
-    t_join,
-    t_cleanup_tmpdir,
-    t_create_tmpdir,
-    t_set_dataset_processing,
-)
-=======
->>>>>>> 69eeaac2
 from utils import (
     get_dataset_uuid,
     get_parent_dataset_uuid,
@@ -264,11 +251,6 @@
         python_callable=send_status_msg,
         provide_context=True
     )
-<<<<<<< HEAD
-
-
-    (dag >> t1 >> t_create_tmpdir
-=======
     
     t_log_info = LogInfoOperator(task_id='log_info')
     t_join = JoinOperator(task_id='join')
@@ -277,7 +259,6 @@
     t_set_dataset_processing = SetDatasetProcessingOperator(task_id='set_dataset_processing')
 
     (dag >> t_log_info >> t_create_tmpdir
->>>>>>> 69eeaac2
      >> t_send_create_dataset >> t_set_dataset_processing
      >> t_build_cmd1 >> t_pipeline_exec >> t_maybe_keep_cwl1
      >> t_move_data >> t_send_status >> t_join)
