--- conflicted
+++ resolved
@@ -99,13 +99,9 @@
         #this is the call to the CWL
         command = [
             *get_cwltool_base_cmd(tmpdir),
-<<<<<<< HEAD
             cwl_workflows[0],
-=======
-            os.fspath(PIPELINE_BASE_DIR / cwl_workflow1),
             '--downsample_type',
             DOWNSAMPLE_TYPE,
->>>>>>> d362e21e
             '--ometiff_directory',
             data_dir,
         ]
