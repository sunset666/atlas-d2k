# Order is important here!  The first regex pair that matches the DAG and task
# ids will provide the entries for that DAG and task, so safe defaults defined
# by wildcards for last.
resource_map:
  - 'dag_re': 'test_workflow'
    'preserve_scratch': false
    'lanes': 1
    'tasks':
    - 'task_re': '.*'
      'queue': 'general'
      'threads': 1
  - 'dag_re': 'celldive_deepcell'
    'preserve_scratch': true
    'lanes': 2
    'tasks':
    - 'task_re': '.*segmentation'
      'queue': 'gpu000_q1'
      'threads': 6
<<<<<<< HEAD
    - 'task_re': '.*'
      'queue': 'general'
      'threads': 6
    - 'task_re': '.*cwl_segmentation'
      'queue': 'gpu000_q1'
      'threads': 6
=======
>>>>>>> d87f732f
    - 'task_re': '.*'
      'queue': 'general'
      'threads': 6
  - 'dag_re': 'salmon_rnaseq_.*'
    'preserve_scratch': true
    'lanes': 2
    # 'lanes': 12
    'tasks':
    - 'task_re': '.*'
      'queue': 'general'
      'threads': 6
  - 'dag_re': 'generate_bdbag'
    'preserve_scratch': true
    'lanes': 1
    'tasks':
    - 'task_re': '.*'
      'queue': 'general'
      'threads': 6
  - 'dag_re': 'generate_usage_report'
    'preserve_scratch': true
    'lanes': 1
    'tasks':
    - 'task_re': '.*'
      'queue': 'general'
      'threads': 6
  - 'dag_re': 'codex_cytokit'
    'preserve_scratch': true
    'lanes': 2
    # 'lanes': 6
    'tasks':
    - 'task_re': '.*cwl_cytokit'
      'queue': 'gpu000_q1'
      'threads': 6
    - 'task_re': '.*'
      'queue': 'general'
      'threads': 6
  - 'dag_re': 'ometiff_offset'
    'preserve_scratch': true
    'lanes': 2
    # 'lanes': 6
    'tasks':
    - 'task_re': '.*'
      'queue': 'general'
      'threads': 6
  - 'dag_re': 'launch_checksums'
    'preserve_scratch': true
    'lanes': 2
    'tasks':
    - 'task_re': '.*'
      'queue': 'general'
      'threads': 6
  - 'dag_re': 'scan_and_begin_processing'
    'preserve_scratch': true
    'lanes': 2
    'tasks':
    - 'task_re': 'run_validation'
      'queue': 'validate'
      'threads': 6
    - 'task_re': '.*'
      'queue': 'general'
      'threads': 6
  - 'dag_re': 'validate_upload'
    'preserve_scratch': true
    'lanes': 2
    'tasks':
    - 'task_re': 'run_validation'
      'queue': 'validate'
      'threads': 6
    - 'task_re': '.*'
      'queue': 'general'
      'threads': 6
  - 'dag_re': 'validation_test'
    'preserve_scratch': true
    'lanes': 2
    'tasks':
    - 'task_re': 'run_validation'
      'queue': 'validate'
      'threads': 6
    - 'task_re': '.*'
      'queue': 'general'
      'threads': 6
  - 'dag_re': 'sc_atac_seq_.*'
    'preserve_scratch': true
    'lanes': 8
    # 'lanes': 11
    'tasks':
    - 'task_re': '.*'
      'queue': 'general'
      'threads': 6
  - 'dag_re': '.*'
    'preserve_scratch': true
    'lanes': 2
    'tasks':
      - 'task_re': '.*'
        'queue': 'general'
        'threads': 6<|MERGE_RESOLUTION|>--- conflicted
+++ resolved
@@ -16,17 +16,11 @@
     - 'task_re': '.*segmentation'
       'queue': 'gpu000_q1'
       'threads': 6
-<<<<<<< HEAD
     - 'task_re': '.*'
       'queue': 'general'
       'threads': 6
     - 'task_re': '.*cwl_segmentation'
       'queue': 'gpu000_q1'
-      'threads': 6
-=======
->>>>>>> d87f732f
-    - 'task_re': '.*'
-      'queue': 'general'
       'threads': 6
   - 'dag_re': 'salmon_rnaseq_.*'
     'preserve_scratch': true
