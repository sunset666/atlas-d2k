--- conflicted
+++ resolved
@@ -27,11 +27,8 @@
     get_parent_dataset_uuid,
     get_uuid_for_error,
     localized_assert_json_matches_schema as assert_json_matches_schema,
-<<<<<<< HEAD
-    get_cwltool_bin_path
-=======
+    get_cwltool_bin_path,
     decrypt_tok
->>>>>>> 43925cd9
 )
 
 
