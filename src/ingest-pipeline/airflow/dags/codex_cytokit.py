--- conflicted
+++ resolved
@@ -89,11 +89,7 @@
         run_id = kwargs['run_id']
         tmpdir = get_tmp_dir_path(run_id)
         print('tmpdir: ', tmpdir)
-<<<<<<< HEAD
         data_dir = get_parent_data_dir(**kwargs)
-=======
-        data_dir = build_parent_data_dir(**kwargs)
->>>>>>> 727a174a
         print('data_dir: ', data_dir)
 
         command = [
@@ -251,11 +247,7 @@
         run_id = kwargs['run_id']
         tmpdir = get_tmp_dir_path(run_id)
         print('tmpdir: ', tmpdir)
-<<<<<<< HEAD
         parent_data_dir = get_parent_data_dir(**kwargs)
-=======
-        parent_data_dir = build_parent_data_dir(**kwargs)
->>>>>>> 727a174a
         print('parent_data_dir: ', parent_data_dir)
         data_dir = tmpdir / 'cwl_out'
         print('data_dir: ', data_dir)
@@ -307,11 +299,7 @@
         run_id = kwargs['run_id']
         tmpdir = get_tmp_dir_path(run_id)
         print('tmpdir: ', tmpdir)
-<<<<<<< HEAD
         parent_data_dir = get_parent_data_dir(**kwargs)
-=======
-        parent_data_dir = build_parent_data_dir(**kwargs)
->>>>>>> 727a174a
         print('parent_data_dir: ', parent_data_dir)
         data_dir = tmpdir / 'cwl_out'
         print('data_dir: ', data_dir)
@@ -365,11 +353,7 @@
         print('tmpdir: ', tmpdir)
 
         #data directory is the stitched images, which are found in tmpdir
-<<<<<<< HEAD
         data_dir = get_parent_data_dir(**kwargs)
-=======
-        data_dir = build_parent_data_dir(**kwargs)
->>>>>>> 727a174a
         print('data_dir: ', data_dir)
 
         #this is the call to the CWL
@@ -415,11 +399,7 @@
         run_id = kwargs['run_id']
         tmpdir = get_tmp_dir_path(run_id)
         print('tmpdir: ', tmpdir)
-<<<<<<< HEAD
         parent_data_dir = get_parent_data_dir(**kwargs)
-=======
-        parent_data_dir = build_parent_data_dir(**kwargs)
->>>>>>> 727a174a
         print('parent_data_dir: ', parent_data_dir)
         data_dir = tmpdir / 'cwl_out'
         print('data_dir: ', data_dir)
@@ -470,11 +450,7 @@
         run_id = kwargs['run_id']
         tmpdir = get_tmp_dir_path(run_id)
         print('tmpdir: ', tmpdir)
-<<<<<<< HEAD
         parent_data_dir = get_parent_data_dir(**kwargs)
-=======
-        parent_data_dir = build_parent_data_dir(**kwargs)
->>>>>>> 727a174a
         print('parent_data_dir: ', parent_data_dir)
         data_dir = tmpdir / 'cwl_out'  # This stage reads input from stage 1
         print('data_dir: ', data_dir)
@@ -524,11 +500,7 @@
         run_id = kwargs['run_id']
         tmpdir = get_tmp_dir_path(run_id)
         print('tmpdir: ', tmpdir)
-<<<<<<< HEAD
         parent_data_dir = get_parent_data_dir(**kwargs)
-=======
-        parent_data_dir = build_parent_data_dir(**kwargs)
->>>>>>> 727a174a
         print('parent_data_dir: ', parent_data_dir)
         data_dir = tmpdir / 'cwl_out'  # This stage reads input from stage 1
         print('data_dir: ', data_dir)
