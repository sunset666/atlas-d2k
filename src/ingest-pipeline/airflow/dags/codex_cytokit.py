import os
import json
import shlex
from pprint import pprint
from datetime import datetime, timedelta

from airflow import DAG
from airflow.operators.bash_operator import BashOperator
from airflow.operators.python_operator import PythonOperator
from airflow.operators.python_operator import BranchPythonOperator
from airflow.operators.dummy_operator import DummyOperator
from airflow.hooks.http_hook import HttpHook
from hubmap_operators.common_operators import (
    LogInfoOperator,
    JoinOperator,
    CreateTmpDirOperator,
    CleanupTmpDirOperator,
    SetDatasetProcessingOperator,
    MoveDataOperator
)

import utils
<<<<<<< HEAD
from operators import (
    t1,
    t_cleanup_tmpdir,
    t_create_tmpdir,
    t_join,
    t_move_data,
    t_set_dataset_processing,
)
=======
>>>>>>> 69eeaac2
from utils import (
    PIPELINE_BASE_DIR,
    find_pipeline_manifests,
    get_dataset_uuid,
    get_parent_dataset_uuid,
    get_uuid_for_error,
    localized_assert_json_matches_schema as assert_json_matches_schema,
)

import cwltool  # used to find its path


default_args = {
    'owner': 'hubmap',
    'depends_on_past': False,
    'start_date': datetime(2019, 1, 1),
    'email': ['joel.welling@gmail.com'],
    'email_on_failure': False,
    'email_on_retry': False,
    'retries': 1,
    'retry_delay': timedelta(minutes=1),
    'provide_context': True,
    'xcom_push': True,
    'queue': utils.map_queue_name('general'),
    'on_failure_callback': utils.create_dataset_state_error_callback(get_uuid_for_error)
}


with DAG('codex_cytokit', 
         schedule_interval=None, 
         is_paused_upon_creation=False, 
         default_args=default_args,
         max_active_runs=1,
         user_defined_macros={'tmp_dir_path' : utils.get_tmp_dir_path}
         ) as dag:

    pipeline_name = 'codex-pipeline'
    cwl_workflow1 = os.path.join(pipeline_name, 'pipeline.cwl')
    cwl_workflow2 = os.path.join('portal-containers', 'ome-tiff-offsets.cwl')

    def build_dataset_name(**kwargs):
        return '{}__{}__{}'.format(dag.dag_id,
                                   kwargs['dag_run'].conf['parent_submission_id'],
                                   pipeline_name),


#     prepare_cwl1 = PythonOperator(
#         python_callable=utils.clone_or_update_pipeline,
#         task_id='prepare_cwl1',
#         op_kwargs={'pipeline_name': cwl_workflow1}
#     )

    prepare_cwl1 = DummyOperator(
        task_id='prepare_cwl1'
        )
    
    def build_cwltool_cmd1(**kwargs):
        ctx = kwargs['dag_run'].conf
        run_id = kwargs['run_id']
        tmpdir = utils.get_tmp_dir_path(run_id)
        print('tmpdir: ', tmpdir)
        data_dir = ctx['parent_lz_path']
        print('data_dir: ', data_dir)
        cwltool_dir = os.path.dirname(cwltool.__file__)
        while cwltool_dir:
            part1, part2 = os.path.split(cwltool_dir)
            cwltool_dir = part1
            if part2 == 'lib':
                break
        assert cwltool_dir, 'Failed to find cwltool bin directory'
        cwltool_dir = os.path.join(cwltool_dir, 'bin')

        command = [
            'env',
            'PATH=%s:%s' % (cwltool_dir, os.environ['PATH']),
            'cwltool',
            os.fspath(PIPELINE_BASE_DIR / cwl_workflow1),
            '--data_dir',
            data_dir,
        ]
        
#         command = [
#             'cp',
#             '-R',
#             os.path.join(os.environ['AIRFLOW_HOME'],
#                          'data', 'temp', 'std_salmon_out', 'cwl_out'),
#             tmpdir
#         ]
            
        command_str = ' '.join(shlex.quote(piece) for piece in command)
        print('final command_str: %s' % command_str)
        return command_str


    t_build_cmd1 = PythonOperator(
        task_id='build_cmd1',
        python_callable=build_cwltool_cmd1
        )


    t_pipeline_exec_cwl1 = BashOperator(
        task_id='pipeline_exec_cwl1',
        queue=utils.map_queue_name('gpu000_q1'),
        bash_command=""" \
        tmp_dir={{tmp_dir_path(run_id)}} ; \
        mkdir -p ${tmp_dir}/cwl_out ; \
        cd ${tmp_dir}/cwl_out ; \
        {{ti.xcom_pull(task_ids='build_cmd1')}} > $tmp_dir/session.log 2>&1 ; \
        echo $?
        """
    )


    t_maybe_keep_cwl1 = BranchPythonOperator(
        task_id='maybe_keep_cwl1',
        python_callable=utils.pythonop_maybe_keep,
        provide_context=True,
        op_kwargs = {'next_op' : 'prepare_cwl2',
                     'bail_op' : 'set_dataset_error',
                     'test_op' : 'pipeline_exec_cwl1'}
        )


#     prepare_cwl2 = PythonOperator(
#         python_callable=utils.clone_or_update_pipeline,
#         task_id='prepare_cwl2',
#         op_kwargs={'pipeline_name': cwl_workflow2}
#     )

    prepare_cwl2 = DummyOperator(
        task_id='prepare_cwl2'
        )
    
    def build_cwltool_cmd2(**kwargs):
        ctx = kwargs['dag_run'].conf
        run_id = kwargs['run_id']
        tmpdir = utils.get_tmp_dir_path(run_id)
        print('tmpdir: ', tmpdir)
        parent_data_dir = ctx['parent_lz_path']
        print('parent_data_dir: ', parent_data_dir)
        data_dir = os.path.join(tmpdir, 'cwl_out')  # This stage reads input from stage 1
        print('data_dir: ', data_dir)
        cwltool_dir = os.path.dirname(cwltool.__file__)
        while cwltool_dir:
            part1, part2 = os.path.split(cwltool_dir)
            cwltool_dir = part1
            if part2 == 'lib':
                break
        assert cwltool_dir, 'Failed to find cwltool bin directory'
        cwltool_dir = os.path.join(cwltool_dir, 'bin')

        command = [
            'env',
            'PATH=%s:%s' % (cwltool_dir, os.environ['PATH']),
            'cwltool',
            os.fspath(PIPELINE_BASE_DIR / cwl_workflow2),
            '--input_dir',
            os.path.join(data_dir, 'output', 'extract', 'expressions', 'ome-tiff')
        ]

        command_str = ' '.join(shlex.quote(piece) for piece in command)
        print('final command_str: %s' % command_str)
        return command_str


    t_build_cmd2 = PythonOperator(
        task_id='build_cmd2',
        python_callable=build_cwltool_cmd2
        )


    t_pipeline_exec_cwl2 = BashOperator(
        task_id='pipeline_exec_cwl2',
        bash_command=""" \
        tmp_dir={{tmp_dir_path(run_id)}} ; \
        cd ${tmp_dir}/cwl_out ; \
        {{ti.xcom_pull(task_ids='build_cmd2')}} >> $tmp_dir/session.log 2>&1 ; \
        echo $?
        """
    )


    t_maybe_keep_cwl2 = BranchPythonOperator(
        task_id='maybe_keep_cwl2',
        python_callable=utils.pythonop_maybe_keep,
        provide_context=True,
        op_kwargs = {'next_op' : 'move_data',
                     'bail_op' : 'set_dataset_error',
                     'test_op' : 'pipeline_exec_cwl2'}
        )


    t_send_create_dataset = PythonOperator(
        task_id='send_create_dataset',
        python_callable=utils.pythonop_send_create_dataset,
        provide_context=True,
        op_kwargs = {'parent_dataset_uuid_callable' : get_parent_dataset_uuid,
                     'http_conn_id' : 'ingest_api_connection',
                     'endpoint' : '/datasets/derived',
                     'dataset_name_callable' : build_dataset_name,
                     "dataset_types":["codex_cytokit"]
                     }
    )


    t_set_dataset_error = PythonOperator(
        task_id='set_dataset_error',
        python_callable=utils.pythonop_set_dataset_state,
        provide_context=True,
        trigger_rule='one_success',
        op_kwargs = {'dataset_uuid_callable' : get_dataset_uuid,
                     'http_conn_id' : 'ingest_api_connection',
                     'endpoint' : '/datasets/status',
                     'ds_state' : 'Error',
                     'message' : 'An error occurred in {}'.format(pipeline_name)
                     }
    )


    t_expand_symlinks = BashOperator(
        task_id='expand_symlinks',
        bash_command="""
        tmp_dir="{{tmp_dir_path(run_id)}}" ; \
        ds_dir="{{ti.xcom_pull(task_ids="send_create_dataset")}}" ; \
        groupname="{{conf.as_dict()['connections']['OUTPUT_GROUP_NAME']}}" ; \
        cd "$ds_dir" ; \
        tar -xf symlinks.tar ; \
        echo $?
        """,
        provide_context=True
        )


    def send_status_msg(**kwargs):
        retcode_ops = ['pipeline_exec_cwl1', 'pipeline_exec_cwl2', 'move_data']
        retcodes = [int(kwargs['ti'].xcom_pull(task_ids=op))
                    for op in retcode_ops]
        print('retcodes: ', {k:v for k, v in zip(retcode_ops, retcodes)})
        success = all([rc == 0 for rc in retcodes])
        derived_dataset_uuid = kwargs['ti'].xcom_pull(key='derived_dataset_uuid',
                                                      task_ids="send_create_dataset")
        ds_dir = kwargs['ti'].xcom_pull(task_ids='send_create_dataset')
        http_conn_id='ingest_api_connection'
        endpoint='/datasets/status'
        method='PUT'
        headers={
            'authorization' : 'Bearer ' + kwargs['dag_run'].conf['auth_tok'],
            'content-type' : 'application/json'}
        print('headers:')
        pprint(headers)
        extra_options=[]
         
        http = HttpHook(method,
                        http_conn_id=http_conn_id)
 
        if success:
            md = {}
            if 'dag_provenance' in kwargs['dag_run'].conf:
                md['dag_provenance'] = kwargs['dag_run'].conf['dag_provenance'].copy()
                new_prv_dct = utils.get_git_provenance_dict([__file__,
                                                             os.path.join(PIPELINE_BASE_DIR,
                                                                          cwl_workflow1),
                                                             os.path.join(PIPELINE_BASE_DIR,
                                                                          cwl_workflow2)])
                md['dag_provenance'].update(new_prv_dct)
            else:
                dag_prv = (kwargs['dag_run'].conf['dag_provenance_list']
                           if 'dag_provenance_list' in kwargs['dag_run'].conf
                           else [])
                dag_prv.extend(utils.get_git_provenance_list([__file__,
                                                              os.path.join(PIPELINE_BASE_DIR,
                                                                           cwl_workflow1),
                                                              os.path.join(PIPELINE_BASE_DIR,
                                                                           cwl_workflow2)]))
                md['dag_provenance_list'] = dag_prv
            manifest_files = find_pipeline_manifests(
                PIPELINE_BASE_DIR / cwl_workflow1,
                PIPELINE_BASE_DIR / cwl_workflow2,
            )
            md.update(utils.get_file_metadata_dict(ds_dir,
                                                   utils.get_tmp_dir_path(kwargs['run_id']),
                                                   manifest_files))
            try:
                assert_json_matches_schema(md, 'dataset_metadata_schema.yml')
                data = {'dataset_id' : derived_dataset_uuid,
                        'status' : 'QA',
                        'message' : 'the process ran',
                        'metadata': md}
            except AssertionError as e:
                print('invalid metadata follows:')
                pprint(md)
                data = {'dataset_id' : derived_dataset_uuid,
                        'status' : 'Error',
                        'message' : 'internal error; schema violation: {}'.format(e),
                        'metadata': {}}
        else:
            log_fname = os.path.join(utils.get_tmp_dir_path(kwargs['run_id']),
                                     'session.log')
            with open(log_fname, 'r') as f:
                err_txt = '\n'.join(f.readlines())
            data = {'dataset_id' : derived_dataset_uuid,
                    'status' : 'Invalid',
                    'message' : err_txt}
        print('data: ')
        pprint(data)

        response = http.run(endpoint,
                            json.dumps(data),
                            headers,
                            extra_options)
        print('response: ')
        pprint(response.json())

    t_send_status = PythonOperator(
        task_id='send_status_msg',
        python_callable=send_status_msg,
        provide_context=True
    )

<<<<<<< HEAD
    (dag >> t1 >> t_create_tmpdir
=======
    t_log_info = LogInfoOperator(task_id='log_info')
    t_join = JoinOperator(task_id='join')
    t_create_tmpdir = CreateTmpDirOperator(task_id='create_tmpdir')
    t_cleanup_tmpdir = CleanupTmpDirOperator(task_id='cleanup_tmpdir')
    t_set_dataset_processing = SetDatasetProcessingOperator(task_id='set_dataset_processing')
    t_move_data = MoveDataOperator(task_id='move_data')

    (dag >> t_log_info >> t_create_tmpdir
>>>>>>> 69eeaac2
     >> t_send_create_dataset >> t_set_dataset_processing
     >> prepare_cwl1 >> t_build_cmd1 >> t_pipeline_exec_cwl1 >> t_maybe_keep_cwl1
     >> prepare_cwl2 >> t_build_cmd2 >> t_pipeline_exec_cwl2 >> t_maybe_keep_cwl2
     >> t_move_data >> t_expand_symlinks >> t_send_status >> t_join)
    t_maybe_keep_cwl1 >> t_set_dataset_error
    t_maybe_keep_cwl2 >> t_set_dataset_error
    t_set_dataset_error >> t_join
    t_join >> t_cleanup_tmpdir

<|MERGE_RESOLUTION|>--- conflicted
+++ resolved
@@ -20,17 +20,6 @@
 )
 
 import utils
-<<<<<<< HEAD
-from operators import (
-    t1,
-    t_cleanup_tmpdir,
-    t_create_tmpdir,
-    t_join,
-    t_move_data,
-    t_set_dataset_processing,
-)
-=======
->>>>>>> 69eeaac2
 from utils import (
     PIPELINE_BASE_DIR,
     find_pipeline_manifests,
@@ -350,9 +339,6 @@
         provide_context=True
     )
 
-<<<<<<< HEAD
-    (dag >> t1 >> t_create_tmpdir
-=======
     t_log_info = LogInfoOperator(task_id='log_info')
     t_join = JoinOperator(task_id='join')
     t_create_tmpdir = CreateTmpDirOperator(task_id='create_tmpdir')
@@ -361,7 +347,6 @@
     t_move_data = MoveDataOperator(task_id='move_data')
 
     (dag >> t_log_info >> t_create_tmpdir
->>>>>>> 69eeaac2
      >> t_send_create_dataset >> t_set_dataset_processing
      >> prepare_cwl1 >> t_build_cmd1 >> t_pipeline_exec_cwl1 >> t_maybe_keep_cwl1
      >> prepare_cwl2 >> t_build_cmd2 >> t_pipeline_exec_cwl2 >> t_maybe_keep_cwl2
